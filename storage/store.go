// Copyright 2014 The Cockroach Authors.
//
// Licensed under the Apache License, Version 2.0 (the "License");
// you may not use this file except in compliance with the License.
// You may obtain a copy of the License at
//
//     http://www.apache.org/licenses/LICENSE-2.0
//
// Unless required by applicable law or agreed to in writing, software
// distributed under the License is distributed on an "AS IS" BASIS,
// WITHOUT WARRANTIES OR CONDITIONS OF ANY KIND, either express or
// implied. See the License for the specific language governing
// permissions and limitations under the License.
//
// Author: Spencer Kimball (spencer.kimball@gmail.com)

package storage

import (
	"bytes"
	"fmt"
	"math"
	"runtime"
	"sync"
	"sync/atomic"
	"time"

	"github.com/coreos/etcd/raft"
	"github.com/coreos/etcd/raft/raftpb"
	"github.com/google/btree"
	"github.com/opentracing/opentracing-go"
	"github.com/pkg/errors"
	"golang.org/x/net/context"

	"github.com/cockroachdb/cockroach/base"
	"github.com/cockroachdb/cockroach/build"
	"github.com/cockroachdb/cockroach/config"
	"github.com/cockroachdb/cockroach/gossip"
	"github.com/cockroachdb/cockroach/internal/client"
	"github.com/cockroachdb/cockroach/keys"
	"github.com/cockroachdb/cockroach/roachpb"
	"github.com/cockroachdb/cockroach/sql/sqlutil"
	"github.com/cockroachdb/cockroach/storage/engine"
	"github.com/cockroachdb/cockroach/storage/engine/enginepb"
	"github.com/cockroachdb/cockroach/storage/storagebase"
	"github.com/cockroachdb/cockroach/util"
	"github.com/cockroachdb/cockroach/util/envutil"
	"github.com/cockroachdb/cockroach/util/hlc"
	"github.com/cockroachdb/cockroach/util/log"
	"github.com/cockroachdb/cockroach/util/metric"
	"github.com/cockroachdb/cockroach/util/retry"
	"github.com/cockroachdb/cockroach/util/stop"
	"github.com/cockroachdb/cockroach/util/syncutil"
	"github.com/cockroachdb/cockroach/util/timeutil"
	"github.com/cockroachdb/cockroach/util/tracing"
	"github.com/cockroachdb/cockroach/util/uuid"
)

const (
	// rangeIDAllocCount is the number of Range IDs to allocate per allocation.
	rangeIDAllocCount               = 10
	defaultHeartbeatIntervalTicks   = 5
	defaultRaftElectionTimeoutTicks = 15
	defaultAsyncSnapshotMaxAge      = time.Minute
	// ttlStoreGossip is time-to-live for store-related info.
	ttlStoreGossip = 2 * time.Minute

	// preemptiveSnapshotRaftGroupID is a bogus ID for which a Raft group is
	// temporarily created during the application of a preemptive snapshot.
	preemptiveSnapshotRaftGroupID = math.MaxUint64

	// defaultRaftEntryCacheSize is the default size in bytes for a
	// store's Raft log entry cache.
	defaultRaftEntryCacheSize = 1 << 24 // 16M

	// rangeLeaseRaftElectionTimeoutMultiplier specifies what multiple the leader
	// lease active duration should be of the raft election timeout.
	rangeLeaseRaftElectionTimeoutMultiplier = 3

	// rangeLeaseRenewalDivisor specifies what quotient the range lease renewal
	// duration should be of the range lease active time.
	rangeLeaseRenewalDivisor = 5
)

var changeTypeInternalToRaft = map[roachpb.ReplicaChangeType]raftpb.ConfChangeType{
	roachpb.ADD_REPLICA:    raftpb.ConfChangeAddNode,
	roachpb.REMOVE_REPLICA: raftpb.ConfChangeRemoveNode,
}

var storeReplicaRaftReadyConcurrency = 2 * runtime.NumCPU()

// TestStoreContext has some fields initialized with values relevant in tests.
func TestStoreContext() StoreContext {
	return StoreContext{
		Ctx:                            tracing.WithTracer(context.Background(), tracing.NewTracer()),
		RaftTickInterval:               100 * time.Millisecond,
		RaftHeartbeatIntervalTicks:     1,
		RaftElectionTimeoutTicks:       3,
		ScanInterval:                   10 * time.Minute,
		ConsistencyCheckInterval:       10 * time.Minute,
		ConsistencyCheckPanicOnFailure: true,
		BlockingSnapshotDuration:       100 * time.Millisecond,
	}
}

func newRaftConfig(
	strg raft.Storage,
	id uint64,
	appliedIndex uint64,
	storeCtx StoreContext,
	logger raft.Logger,
) *raft.Config {
	return &raft.Config{
		ID:            id,
		Applied:       appliedIndex,
		ElectionTick:  storeCtx.RaftElectionTimeoutTicks,
		HeartbeatTick: storeCtx.RaftHeartbeatIntervalTicks,
		Storage:       strg,
		Logger:        logger,
		CheckQuorum:   true,
		// TODO(bdarnell): make these configurable; evaluate defaults.
		MaxSizePerMsg:   1024 * 1024,
		MaxInflightMsgs: 256,
	}
}

// verifyKeys verifies keys. If checkEndKey is true, then the end key
// is verified to be non-nil and greater than start key. If
// checkEndKey is false, end key is verified to be nil. Additionally,
// verifies that start key is less than KeyMax and end key is less
// than or equal to KeyMax. It also verifies that a key range that
// contains range-local keys is completely range-local.
func verifyKeys(start, end roachpb.Key, checkEndKey bool) error {
	if bytes.Compare(start, roachpb.KeyMax) >= 0 {
		return errors.Errorf("start key %q must be less than KeyMax", start)
	}
	if !checkEndKey {
		if len(end) != 0 {
			return errors.Errorf("end key %q should not be specified for this operation", end)
		}
		return nil
	}
	if end == nil {
		return errors.Errorf("end key must be specified")
	}
	if bytes.Compare(roachpb.KeyMax, end) < 0 {
		return errors.Errorf("end key %q must be less than or equal to KeyMax", end)
	}
	{
		sAddr, err := keys.Addr(start)
		if err != nil {
			return err
		}
		eAddr, err := keys.Addr(end)
		if err != nil {
			return err
		}
		if !sAddr.Less(eAddr) {
			return errors.Errorf("end key %q must be greater than start %q", end, start)
		}
		if !bytes.Equal(sAddr, start) {
			if bytes.Equal(eAddr, end) {
				return errors.Errorf("start key is range-local, but end key is not")
			}
		} else if bytes.Compare(start, keys.LocalMax) < 0 {
			// It's a range op, not local but somehow plows through local data -
			// not cool.
			return errors.Errorf("start key in [%q,%q) must be greater than LocalMax", start, end)
		}
	}

	return nil
}

// rangeKeyItem is a common interface for roachpb.Key and Range.
type rangeKeyItem interface {
	endKey() roachpb.RKey
}

// rangeBTreeKey is a type alias of roachpb.RKey that implements the
// rangeKeyItem interface and the btree.Item interface.
type rangeBTreeKey roachpb.RKey

var _ rangeKeyItem = rangeBTreeKey{}

func (k rangeBTreeKey) endKey() roachpb.RKey {
	return (roachpb.RKey)(k)
}

var _ btree.Item = rangeBTreeKey{}

func (k rangeBTreeKey) Less(i btree.Item) bool {
	return k.endKey().Less(i.(rangeKeyItem).endKey())
}

// A NotBootstrappedError indicates that an engine has not yet been
// bootstrapped due to a store identifier not being present.
type NotBootstrappedError struct{}

// Error formats error.
func (e *NotBootstrappedError) Error() string {
	return "store has not been bootstrapped"
}

// storeRangeSet is an implementation of rangeSet which
// cycles through a store's replicasByKey btree.
type storeRangeSet struct {
	store    *Store
	rangeIDs []roachpb.RangeID // Range IDs of ranges to be visited.
	visited  int               // Number of visited ranges. -1 when Visit() is not being called.
}

func newStoreRangeSet(store *Store) *storeRangeSet {
	return &storeRangeSet{
		store:   store,
		visited: 0,
	}
}

// Visit calls the visitor with each Replica until false is returned.
func (rs *storeRangeSet) Visit(visitor func(*Replica) bool) {
	// Copy the  range IDs to a slice and iterate over the slice so
	// that we can safely (e.g., no race, no range skip) iterate
	// over ranges regardless of how BTree is implemented.
	rs.store.mu.Lock()
	rs.rangeIDs = make([]roachpb.RangeID, 0, rs.store.mu.replicasByKey.Len())
	rs.store.mu.replicasByKey.Ascend(func(item btree.Item) bool {
		if _, ok := item.(*Replica); ok {
			rs.rangeIDs = append(rs.rangeIDs, item.(*Replica).RangeID)
		}
		return true
	})
	rs.store.mu.Unlock()

	rs.visited = 0
	for _, rangeID := range rs.rangeIDs {
		rs.visited++
		rs.store.mu.Lock()
		rng, ok := rs.store.mu.replicas[rangeID]
		rs.store.mu.Unlock()
		if ok {
			if !visitor(rng) {
				break
			}
		}
	}
	rs.visited = 0
}

func (rs *storeRangeSet) EstimatedCount() int {
	rs.store.mu.Lock()
	defer rs.store.mu.Unlock()
	if rs.visited <= 0 {
		return rs.store.mu.replicasByKey.Len()
	}
	return len(rs.rangeIDs) - rs.visited
}

// A Store maintains a map of ranges by start key. A Store corresponds
// to one physical device.
type Store struct {
	Ident                   roachpb.StoreIdent
	ctx                     StoreContext
	db                      *client.DB
	engine                  engine.Engine            // The underlying key-value store
	allocator               Allocator                // Makes allocation decisions
	rangeIDAlloc            *idAllocator             // Range ID allocator
	gcQueue                 *gcQueue                 // Garbage collection queue
	splitQueue              *splitQueue              // Range splitting queue
	verifyQueue             *verifyQueue             // Checksum verification queue
	replicateQueue          *replicateQueue          // Replication queue
	replicaGCQueue          *replicaGCQueue          // Replica GC queue
	raftLogQueue            *raftLogQueue            // Raft Log Truncation queue
	scanner                 *replicaScanner          // Replica scanner
	replicaConsistencyQueue *replicaConsistencyQueue // Replica consistency check queue
	consistencyScanner      *replicaScanner          // Consistency checker scanner
	metrics                 *StoreMetrics
	intentResolver          *intentResolver
	raftEntryCache          *raftEntryCache
	wakeRaftLoop            chan struct{}
	// 1 if the store was started, 0 if it wasn't. To be accessed using atomic
	// ops.
	started int32
	stopper *stop.Stopper
	// The time when the store was Start()ed, in nanos.
	startedAt    int64
	nodeDesc     *roachpb.NodeDescriptor
	initComplete sync.WaitGroup // Signaled by async init tasks
	bookie       *bookie

	// This is 1 if there is an active raft snapshot. This field must be checked
	// and set atomically.
	// TODO(marc): This may be better inside of `mu`, but is not currently feasible.
	hasActiveRaftSnapshot int32

	// drainLeases holds a bool which indicates whether Replicas should be
	// allowed to acquire or extend range leases; see DrainLeases().
	//
	// TODO(bdarnell,tschottdorf): Would look better inside of `mu`. However,
	// deadlocks loom: For example, `systemGossipUpdate` holds `s.mu` while
	// iterating over `s.mu.replicas` and, still under `s.mu`, calls `r.Desc()`
	// but that needs the replica Mutex which may be held by a Replica while
	// calling out to r.store.IsDrainingLeases` (so it would deadlock if
	// that required `s.mu` as well).
	drainLeases atomic.Value

	// Locking notes: To avoid deadlocks, the following lock order must be
	// obeyed: Replica.raftMu < Store.uninitRaftMu < Replica.readOnlyCmdMu <
	// Store.mu.Mutex < Replica.mu.Mutex < Store.pendingRaftGroups.Mutex. (It is
	// not required to acquire every lock in sequence, but when multiple locks
	// are held at the same time, it is incorrect to acquire a lock with "lesser"
	// value in this sequence after one with "greater" value)
	//
	// Methods of Store with a "Locked" suffix require that
	// Store.mu.Mutex be held. Other locking requirements are indicated
	// in comments.
	//
	// The locking structure here is complex because A) Store is a
	// container of Replicas, so it must generally be consulted before
	// doing anything with any Replica, B) some Replica operations
	// (including splits) modify the Store. Therefore we generally lock
	// Store.mu to find a Replica, release it, then call a method on the
	// Replica. These short-lived locks of Store.mu and Replica.mu are
	// often surrounded by a long-lived lock of Replica.raftMu as
	// described below.
	//
	// There are two major entry points to this stack of locks:
	// Store.Send (which handles incoming RPCs) and raft-related message
	// processing (including handleRaftReady on the processRaft
	// goroutine and HandleRaftRequest on GRPC goroutines). Reads are
	// processed solely through Store.Send; writes start out on
	// Store.Send until they propose their raft command and then they
	// finish on the raft goroutines.
	//
	// TODO(bdarnell): a Replica could be destroyed immediately after
	// Store.Send finds the Replica and releases the lock. We need
	// another RWMutex to be held by anything using a Replica to ensure
	// that everything is finished before releasing it. #7169
	//
	// Detailed description of the locks:
	//
	// * Replica.raftMu/Store.uninitRaftMu: Held while any raft messages are
	//   being processed (including handleRaftReady and HandleRaftRequest) or
	//   while the set of Replicas in the Store is being changed (which may
	//   happen outside of raft via the replica GC queue).
	//
	// * Replica.readOnlyCmdMu (RWMutex): Held in read mode while any
	//   read-only command is in progress on the replica; held in write
	//   mode while executing a commit trigger. This is necessary
	//   because read-only commands mutate the Replica's timestamp cache
	//   (while holding Replica.mu in addition to readOnlyCmdMu). The
	//   RWMutex ensures that no reads are being executed during a split
	//   (which copies the timestamp cache) while still allowing
	//   multiple reads in parallel (#3148). TODO(bdarnell): this lock
	//   only needs to be held during splitTrigger, not all triggers.
	//
	// * Store.mu: Protects the Store's map of its Replicas. Acquired and
	//   released briefly at the start of each request; metadata operations like
	//   splits acquire it again to update the map. Even though these lock
	//   acquisitions do not make up a single critical section, it is safe thanks
	//   to Replica.raftMu/Store.uninitRaftMu which prevents any concurrent
	//   modifications.
	//
	// * Replica.mu: Protects the Replica's in-memory state. Acquired
	//   and released briefly as needed (note that while the lock is
	//   held "briefly" in that it is not held for an entire request, we
	//   do sometimes do I/O while holding the lock, as in
	//   Replica.Entries). This lock should be held when calling any
	//   methods on the raft group. Raft may call back into the Replica
	//   via the methods of the raft.Storage interface, which assume the
	//   lock is held even though they do not follow our convention of
	//   the "Locked" suffix.
	//
	// * Store.pendingRaftGroups.Mutex: Protects the set of Replicas
	//   that need to be checked for raft changes on the next iteration.
	//   It has its own lock because it is called from Replica while
	//   holding Replica.mu.
	//
	// Splits (and merges, but they're not finished and so will not be
	// discussed here) deserve special consideration: they operate on
	// two ranges. Naively, this is fine because the right-hand range is
	// brand new, but an uninitialized version may have been created by
	// a raft message before we process the split (see commentary on
	// Replica.splitTrigger). We currently make this safe by processing
	// all uninitialized replicas serially before starting any
	// initialized replicas which can run in parallel.
	//
	// Note that because we acquire and release Store.mu and Replica.mu
<<<<<<< HEAD
	// repeatedly rather than holding a lock for an entire request, we
	// are actually relying on higher-level locks to ensure that things
	// don't change out from under us. In particular, handleRaftReady
	// accesses the replicaID more than once, and we rely on
	// processRaftMu to ensure that this is not modified by a concurrent
	// HandleRaftRequest. (#4476)

	processRaftMu syncutil.Mutex
	mu            struct {
		syncutil.Mutex // Protects all variables in the mu struct.
		// Map of replicas by Range ID. This includes `uninitReplicas`.
		replicas       map[roachpb.RangeID]*Replica
=======
	// repeatedly rather than holding a lock for an entire request, we are
	// actually relying on higher-level locks to ensure that things don't change
	// out from under us. In particular, handleRaftReady accesses the replicaID
	// more than once, and we rely on Replica.raftMu/Store.uninitRaftMu to ensure
	// that this is not modified by a concurrent HandleRaftRequest. (#4476)

	// uninitRaftMu protects Raft processing for uninitialized replicas. We need
	// to serialize processing of uninitialized replicas because we do not know
	// what range of keys such replicas cover. Uninitialized replicas might
	// conflict with either initialized replicas (which can create new replicas
	// via splits) or other uninitialized replicas (by applying snapshots).
	//
	// Locking notes: Replica.raftMu < Store.uninitRaftMu < Replica.mu
	uninitRaftMu syncutil.Mutex

	mu struct {
		syncutil.Mutex                              // Protects all variables in the mu struct.
		replicas       map[roachpb.RangeID]*Replica // Map of replicas by Range ID
>>>>>>> 18cee344
		replicasByKey  *btree.BTree                 // btree keyed by ranges end keys.
		uninitReplicas map[roachpb.RangeID]*Replica // Map of uninitialized replicas by Range ID
		// replicaPlaceholders is a map to access all placeholders, so they can
		// be directly accessed and cleared after stepping all raft groups.
		replicaPlaceholders map[roachpb.RangeID]*ReplicaPlaceholder
	}

	// pendingRaftGroups contains the ranges that should be checked for
	// updates. After updating this map, write to wakeRaftLoop to
	// trigger the check.
	pendingRaftGroups struct {
		syncutil.Mutex
		value map[roachpb.RangeID]struct{}
	}

	counts struct {
		// Number of placeholders removed due to error.
		removedPlaceholders int32
		// Number of placeholders successfully filled by a snapshot.
		filledPlaceholders int32
		// Number of placeholders removed due to a snapshot that was dropped by
		// raft.
		droppedPlaceholders int32
	}
}

var _ client.Sender = &Store{}

// A StoreContext encompasses the auxiliary objects and configuration
// required to create a store.
// All fields holding a pointer or an interface are required to create
// a store; the rest will have sane defaults set if omitted.
// TODO(radu): rename this to StoreConfig
type StoreContext struct {
	// Base context to be used for logs and traces inside the node or store; must
	// have a Tracer set.
	Ctx context.Context

	Clock     *hlc.Clock
	DB        *client.DB
	Gossip    *gossip.Gossip
	StorePool *StorePool
	Transport *RaftTransport

	// SQLExecutor is used by the store to execute SQL statements in a way that
	// is more direct than using a sql.Executor.
	SQLExecutor sqlutil.InternalExecutor

	// RangeRetryOptions are the retry options when retryable errors are
	// encountered sending commands to ranges.
	RangeRetryOptions retry.Options

	// RaftTickInterval is the resolution of the Raft timer; other raft timeouts
	// are defined in terms of multiples of this value.
	RaftTickInterval time.Duration

	// RaftHeartbeatIntervalTicks is the number of ticks that pass between heartbeats.
	RaftHeartbeatIntervalTicks int

	// RaftElectionTimeoutTicks is the number of ticks that must pass before a follower
	// considers a leader to have failed and calls a new election. Should be significantly
	// higher than RaftHeartbeatIntervalTicks. The raft paper recommends a value of 150ms
	// for local networks.
	RaftElectionTimeoutTicks int

	// ScanInterval is the default value for the scan interval
	ScanInterval time.Duration

	// ScanMaxIdleTime is the maximum time the scanner will be idle between ranges.
	// If enabled (> 0), the scanner may complete in less than ScanInterval for small
	// stores.
	ScanMaxIdleTime time.Duration

	// ConsistencyCheckInterval is the default time period in between consecutive
	// consistency checks on a range.
	ConsistencyCheckInterval time.Duration

	// ConsistencyCheckPanicOnFailure causes the node to panic when it detects a
	// replication consistency check failure.
	ConsistencyCheckPanicOnFailure bool

	// AllocatorOptions configures how the store will attempt to rebalance its
	// replicas to other stores.
	AllocatorOptions AllocatorOptions

	// If LogRangeEvents is true, major changes to ranges will be logged into
	// the range event log.
	LogRangeEvents bool

	// BlockingSnapshotDuration is the amount of time Replica.Snapshot
	// will wait before switching to asynchronous mode. Zero is a good
	// choice for production but non-zero values can speed up tests.
	// (This only blocks on the first attempt; it will not block a
	// second time if the generation is still in progress).
	BlockingSnapshotDuration time.Duration

	// AsyncSnapshotMaxAge is the maximum amount of time that an
	// asynchronous snapshot will be held while waiting for raft to pick
	// it up (counted from when the snapshot generation is completed).
	AsyncSnapshotMaxAge time.Duration

	// RaftEntryCacheSize is the size in bytes of the Raft log entry cache
	// shared by all Raft groups managed by the store.
	RaftEntryCacheSize uint64

	TestingKnobs StoreTestingKnobs

	// rangeLeaseActiveDuration is the duration of the active period of leader
	// leases requested.
	rangeLeaseActiveDuration time.Duration

	// rangeLeaseRenewalDuration specifies a time interval at the end of the
	// active lease interval (i.e. bounded to the right by the start of the stasis
	// period) during which operations will trigger an asynchronous renewal of the
	// lease.
	rangeLeaseRenewalDuration time.Duration

	// Locality is a description of the topography of the store.
	Locality roachpb.Locality
}

// StoreTestingKnobs is a part of the context used to control parts of the system.
type StoreTestingKnobs struct {
	// A callback to be called when executing every replica command.
	// If your filter is not idempotent, consider wrapping it in a
	// ReplayProtectionFilterWrapper.
	TestingCommandFilter storagebase.ReplicaCommandFilter
	// A callback to be called instead of panicking due to a
	// checksum mismatch in VerifyChecksum()
	BadChecksumPanic func([]ReplicaSnapshotDiff)
	// Disables the use of one phase commits.
	DisableOnePhaseCommits bool
	// A hack to manipulate the clock before sending a batch request to a replica.
	// TODO(kaneda): This hook is not encouraged to use. Get rid of it once
	// we make TestServer take a ManualClock.
	ClockBeforeSend func(*hlc.Clock, roachpb.BatchRequest)
	// LeaseTransferBlockedOnExtensionEvent, if set, is called when
	// replica.TransferLease() encounters an in-progress lease extension.
	// nextLeader is the replica that we're trying to transfer the lease to.
	LeaseTransferBlockedOnExtensionEvent func(nextLeader roachpb.ReplicaDescriptor)
	// DisableReplicaGCQueue disables the replication queue.
	DisableReplicaGCQueue bool
	// DisableReplicateQueue disables the replication queue.
	DisableReplicateQueue bool
	// DisableSplitQueue disables the split queue.
	DisableSplitQueue bool
	// DisableScanner disables the replica scanner.
	DisableScanner bool
	// DisableRefreshReasonTicks disables refreshing pending commands when a new
	// leader is discovered.
	DisableRefreshReasonNewLeader bool
	// DisableRefreshReasonTicks disables refreshing pending commands when a
	// snapshot is applied.
	DisableRefreshReasonSnapshotApplied bool
	// DisableRefreshReasonTicks disables refreshing pending commands
	// periodically.
	DisableRefreshReasonTicks bool
	// DisableProcessRaft disables the process raft loop.
	DisableProcessRaft bool
}

var _ base.ModuleTestingKnobs = &StoreTestingKnobs{}

// ModuleTestingKnobs is part of the base.ModuleTestingKnobs interface.
func (*StoreTestingKnobs) ModuleTestingKnobs() {}

// Valid returns true if the StoreContext is populated correctly.
// We don't check for Gossip and DB since some of our tests pass
// that as nil.
func (sc *StoreContext) Valid() bool {
	return sc.Clock != nil && sc.Transport != nil &&
		sc.RaftTickInterval != 0 && sc.RaftHeartbeatIntervalTicks > 0 &&
		sc.RaftElectionTimeoutTicks > 0 && sc.ScanInterval >= 0 &&
		sc.ConsistencyCheckInterval >= 0 &&
		sc.Ctx != nil && sc.Ctx.Done() == nil && tracing.TracerFromCtx(sc.Ctx) != nil
}

// setDefaults initializes unset fields in StoreConfig to values
// suitable for use on a local network.
// TODO(tschottdorf) see if this ought to be configurable via flags.
func (sc *StoreContext) setDefaults() {
	if (sc.RangeRetryOptions == retry.Options{}) {
		sc.RangeRetryOptions = base.DefaultRetryOptions()
	}

	if sc.RaftTickInterval == 0 {
		sc.RaftTickInterval = base.DefaultRaftTickInterval
	}
	if sc.RaftHeartbeatIntervalTicks == 0 {
		sc.RaftHeartbeatIntervalTicks = defaultHeartbeatIntervalTicks
	}
	if sc.RaftElectionTimeoutTicks == 0 {
		sc.RaftElectionTimeoutTicks = defaultRaftElectionTimeoutTicks
	}
	if sc.AsyncSnapshotMaxAge == 0 {
		sc.AsyncSnapshotMaxAge = defaultAsyncSnapshotMaxAge
	}
	if sc.RaftEntryCacheSize == 0 {
		sc.RaftEntryCacheSize = defaultRaftEntryCacheSize
	}

	raftElectionTimeout := time.Duration(sc.RaftElectionTimeoutTicks) * sc.RaftTickInterval
	sc.rangeLeaseActiveDuration = rangeLeaseRaftElectionTimeoutMultiplier * raftElectionTimeout
	sc.rangeLeaseRenewalDuration = sc.rangeLeaseActiveDuration / rangeLeaseRenewalDivisor
}

// NewStore returns a new instance of a store.
func NewStore(ctx StoreContext, eng engine.Engine, nodeDesc *roachpb.NodeDescriptor) *Store {
	// TODO(tschottdorf) find better place to set these defaults.
	ctx.setDefaults()

	if !ctx.Valid() {
		panic(fmt.Sprintf("invalid store configuration: %+v", &ctx))
	}

	s := &Store{
		ctx:          ctx,
		db:           ctx.DB, // TODO(tschottdorf) remove redundancy.
		engine:       eng,
		allocator:    MakeAllocator(ctx.StorePool, ctx.AllocatorOptions),
		nodeDesc:     nodeDesc,
		wakeRaftLoop: make(chan struct{}, 1),
		metrics:      newStoreMetrics(),
	}
	s.intentResolver = newIntentResolver(s)
	s.raftEntryCache = newRaftEntryCache(ctx.RaftEntryCacheSize)
	s.drainLeases.Store(false)

	s.mu.Lock()
	s.mu.replicas = map[roachpb.RangeID]*Replica{}
	s.mu.replicaPlaceholders = map[roachpb.RangeID]*ReplicaPlaceholder{}
	s.mu.replicasByKey = btree.New(64 /* degree */)
	s.mu.uninitReplicas = map[roachpb.RangeID]*Replica{}
	s.pendingRaftGroups.value = map[roachpb.RangeID]struct{}{}
	s.mu.Unlock()

	if s.ctx.Gossip != nil {
		// Add range scanner and configure with queues.
		s.scanner = newReplicaScanner(ctx.ScanInterval, ctx.ScanMaxIdleTime, newStoreRangeSet(s))
		s.gcQueue = newGCQueue(s, s.ctx.Gossip)
		s.splitQueue = newSplitQueue(s, s.db, s.ctx.Gossip)
		s.verifyQueue = newVerifyQueue(s, s.ctx.Gossip, s.ReplicaCount)
		s.replicateQueue = newReplicateQueue(s, s.ctx.Gossip, s.allocator, s.ctx.Clock, s.ctx.AllocatorOptions)
		s.replicaGCQueue = newReplicaGCQueue(s, s.db, s.ctx.Gossip)
		s.raftLogQueue = newRaftLogQueue(s, s.db, s.ctx.Gossip)
		s.scanner.AddQueues(s.gcQueue, s.splitQueue, s.verifyQueue, s.replicateQueue, s.replicaGCQueue, s.raftLogQueue)

		// Add consistency check scanner.
		s.consistencyScanner = newReplicaScanner(ctx.ConsistencyCheckInterval, 0, newStoreRangeSet(s))
		s.replicaConsistencyQueue = newReplicaConsistencyQueue(s, s.ctx.Gossip)
		s.consistencyScanner.AddQueues(s.replicaConsistencyQueue)
	}

	if ctx.TestingKnobs.DisableReplicaGCQueue {
		s.setReplicaGCQueueActive(false)
	}
	if ctx.TestingKnobs.DisableReplicateQueue {
		s.setReplicateQueueActive(false)
	}
	if ctx.TestingKnobs.DisableSplitQueue {
		s.setSplitQueueActive(false)
	}
	if ctx.TestingKnobs.DisableScanner {
		s.setScannerActive(false)
	}

	return s
}

// String formats a store for debug output.
func (s *Store) String() string {
	return fmt.Sprintf("[n%d,s%d]", s.Ident.NodeID, s.Ident.StoreID)
}

// Ctx returns the base context for the store.
func (s *Store) Ctx() context.Context {
	return s.ctx.Ctx
}

// logContext adds the node and store log tags to a context. Used to
// personalize an operation context with this Store's identity.
func (s *Store) logContext(ctx context.Context) context.Context {
	// Copy the log tags from the base context. This allows us to opaquely set the
	// log tags that were passed by the upper layers.
	return log.WithLogTagsFromCtx(ctx, s.Ctx())
}

// DrainLeases (when called with 'true') prevents all of the Store's
// Replicas from acquiring or extending range leases and waits until all of
// them have expired. If an error is returned, the draining state is still
// active, but there may be active leases held by some of the Store's Replicas.
// When called with 'false', returns to the normal mode of operation.
func (s *Store) DrainLeases(drain bool) error {
	s.drainLeases.Store(drain)
	if !drain {
		return nil
	}

	return util.RetryForDuration(10*s.ctx.rangeLeaseActiveDuration, func() error {
		var err error
		now := s.Clock().Now()
		newStoreRangeSet(s).Visit(func(r *Replica) bool {
			lease, nextLease := r.getLease()
			// If we own an active lease or we're trying to obtain a lease
			// (and that request is fresh enough), wait.
			if (lease.OwnedBy(s.StoreID()) && lease.Covers(now)) ||
				(nextLease != nil && nextLease.Covers(now)) {

				err = fmt.Errorf("replica %s still has an active lease", r)
			}
			return err == nil // break on error
		})
		return err
	})
}

// IsStarted returns true if the Store has been started.
func (s *Store) IsStarted() bool {
	return atomic.LoadInt32(&s.started) == 1
}

// IterateRangeDescriptors calls the provided function with each descriptor
// from the provided Engine. The return values of this method and fn have
// semantics similar to engine.MVCCIterate.
func IterateRangeDescriptors(ctx context.Context,
	eng engine.Reader, fn func(desc roachpb.RangeDescriptor) (bool, error),
) error {
	log.Trace(ctx, "beginning range descriptor iteration")
	// Iterator over all range-local key-based data.
	start := keys.RangeDescriptorKey(roachpb.RKeyMin)
	end := keys.RangeDescriptorKey(roachpb.RKeyMax)

	allCount := 0
	matchCount := 0
	bySuffix := make(map[string]int)
	kvToDesc := func(kv roachpb.KeyValue) (bool, error) {
		allCount++
		// Only consider range metadata entries; ignore others.
		_, suffix, _, err := keys.DecodeRangeKey(kv.Key)
		if err != nil {
			return false, err
		}
		bySuffix[string(suffix)]++
		if !bytes.Equal(suffix, keys.LocalRangeDescriptorSuffix) {
			return false, nil
		}
		var desc roachpb.RangeDescriptor
		if err := kv.Value.GetProto(&desc); err != nil {
			return false, err
		}
		matchCount++
		return fn(desc)
	}

	_, err := engine.MVCCIterate(context.Background(), eng, start, end, hlc.MaxTimestamp, false /* !consistent */, nil, /* txn */
		false /* !reverse */, kvToDesc)
	log.Tracef(ctx, "iterated over %d keys to find %d range descriptors (by suffix: %v)",
		allCount, matchCount, bySuffix)
	return err
}

func (s *Store) migrate(ctx context.Context, desc roachpb.RangeDescriptor) {
	batch := s.engine.NewBatch()
	if err := migrate7310And6991(ctx, batch, desc); err != nil {
		log.Fatal(ctx, errors.Wrap(err, "during migration"))
	}
	if err := batch.Commit(); err != nil {
		log.Fatal(ctx, errors.Wrap(err, "could not migrate Raft state"))
	}
}

// Start the engine, set the GC and read the StoreIdent.
func (s *Store) Start(ctx context.Context, stopper *stop.Stopper) error {
	s.stopper = stopper

	// Add the bookie to the store.
	s.bookie = newBookie(
		s.ctx.Clock,
		s.stopper,
		s.metrics,
		envutil.EnvOrDefaultDuration("COCKROACH_RESERVATION_TIMEOUT", ttlStoreGossip),
	)

	if s.Ident.NodeID == 0 {
		// Open engine (i.e. initialize RocksDB database). "NodeID != 0"
		// implies the engine has already been opened.
		if err := s.engine.Open(); err != nil {
			return err
		}

		// Read store ident and return a not-bootstrapped error if necessary.
		ok, err := engine.MVCCGetProto(ctx, s.engine, keys.StoreIdentKey(), hlc.ZeroTimestamp, true, nil, &s.Ident)
		if err != nil {
			return err
		} else if !ok {
			return &NotBootstrappedError{}
		}
	}
	log.Trace(ctx, "read store identity")

	// If the nodeID is 0, it has not be assigned yet.
	if s.nodeDesc.NodeID != 0 && s.Ident.NodeID != s.nodeDesc.NodeID {
		return errors.Errorf("node id:%d does not equal the one in node descriptor:%d", s.Ident.NodeID, s.nodeDesc.NodeID)
	}
	// Always set gossip NodeID before gossiping any info.
	if s.ctx.Gossip != nil {
		s.ctx.Gossip.SetNodeID(s.Ident.NodeID)
	}

	// Create ID allocators.
	idAlloc, err := newIDAllocator(keys.RangeIDGenerator, s.db, 2 /* min ID */, rangeIDAllocCount, s.stopper)
	if err != nil {
		return err
	}
	s.rangeIDAlloc = idAlloc

	now := s.ctx.Clock.Now()
	s.startedAt = now.WallTime

	// Set the store ID for logging.
	s.ctx.Ctx = log.WithLogTagInt(s.ctx.Ctx, "s", int(s.StoreID()))

	// Iterate over all range descriptors, ignoring uncommitted versions
	// (consistent=false). Uncommitted intents which have been abandoned
	// due to a split crashing halfway will simply be resolved on the
	// next split attempt. They can otherwise be ignored.
	s.mu.Lock()

	// TODO(peter): While we have to iterate to find the replica descriptors
	// serially, we can perform the migrations and replica creation
	// concurrently. Note that while we can perform this initialization
	// concurrently, all of the initialization must be performed before we start
	// listening for Raft messages and starting the process Raft loop.
	err = IterateRangeDescriptors(ctx, s.engine,
		func(desc roachpb.RangeDescriptor) (bool, error) {
			if !desc.IsInitialized() {
				return false, errors.Errorf("found uninitialized RangeDescriptor: %+v", desc)
			}
			s.migrate(ctx, desc)

			rep, err := NewReplica(&desc, s, 0)
			if err != nil {
				return false, err
			}
			if err = s.addReplicaInternalLocked(rep); err != nil {
				return false, err
			}
			// Add this range and its stats to our counter.
			s.metrics.ReplicaCount.Inc(1)
			s.metrics.addMVCCStats(rep.GetMVCCStats())

			if _, ok := desc.GetReplicaDescriptor(s.StoreID()); !ok {
				// We are no longer a member of the range, but we didn't GC the replica
				// before shutting down. Add the replica to the GC queue.
				if added, err := s.replicaGCQueue.Add(rep, replicaGCPriorityRemoved); err != nil {
					log.Errorf(ctx, "%s: unable to add replica to GC queue: %s", rep, err)
				} else if added {
					log.Infof(ctx, "%s: added to replica GC queue", rep)
				}
			}

			// Note that we do not create raft groups at this time; they will be created
			// on-demand the first time they are needed. This helps reduce the amount of
			// election-related traffic in a cold start.
			// Raft initialization occurs when we propose a command on this range or
			// receive a raft message addressed to it.
			// TODO(bdarnell): Also initialize raft groups when read leases are needed.
			// TODO(bdarnell): Scan all ranges at startup for unapplied log entries
			// and initialize those groups.
			return false, nil
		})
	s.mu.Unlock()
	if err != nil {
		return err
	}

	// Start Raft processing goroutines.
	s.ctx.Transport.Listen(s.StoreID(), s)
	s.processRaft()

	doneUnfreezing := make(chan struct{})
	if s.stopper.RunAsyncTask(func() {
		defer close(doneUnfreezing)
		sem := make(chan struct{}, 512)
		var wg sync.WaitGroup // wait for unfreeze goroutines
		var unfrozen int64    // updated atomically
		newStoreRangeSet(s).Visit(func(r *Replica) bool {
			r.mu.Lock()
			frozen := r.mu.state.Frozen
			r.mu.Unlock()
			if !frozen {
				return true
			}
			wg.Add(1)
			if s.stopper.RunLimitedAsyncTask(sem, func() {
				defer wg.Done()
				desc := r.Desc()
				var ba roachpb.BatchRequest
				fReq := roachpb.ChangeFrozenRequest{
					Span: roachpb.Span{
						Key:    desc.StartKey.AsRawKey(),
						EndKey: desc.EndKey.AsRawKey(),
					},
					Frozen:      false,
					MustVersion: build.GetInfo().Tag,
				}
				ba.Add(&fReq)
				if _, pErr := r.Send(s.Ctx(), ba); pErr != nil {
					log.Errorf(s.Ctx(), "%s: could not unfreeze Range %s on startup: %s", s, r, pErr)
				} else {
					// We don't use the returned RangesAffected (0 or 1) for
					// counting. One of the other Replicas may have beaten us
					// to it, but it is still fair to count this as "our"
					// success; otherwise, the logged count will be distributed
					// across various nodes' logs.
					atomic.AddInt64(&unfrozen, 1)
				}
			}) != nil {
				wg.Done()
			}
			return true
		})
		wg.Wait()
		if unfrozen > 0 {
			log.Infof(s.Ctx(), "reactivated %d frozen Ranges", unfrozen)
		}
	}) != nil {
		close(doneUnfreezing)
	}
	// We don't want to jump into gossiping too early - if the first range is
	// frozen, that means waiting for the next attempt to happen. Instead,
	// wait for a little bit and if things take too long, let the Gossip
	// loop figure it out.
	select {
	case <-doneUnfreezing:
		log.Trace(ctx, "finished unfreezing")
	case <-time.After(10 * time.Second):
		log.Trace(ctx, "gave up waiting for unfreezing; continuing in background")
	}

	// Gossip is only ever nil while bootstrapping a cluster and
	// in unittests.
	if s.ctx.Gossip != nil {
		// Register update channel for any changes to the system config.
		// This may trigger splits along structured boundaries,
		// and update max range bytes.
		gossipUpdateC := s.ctx.Gossip.RegisterSystemConfigChannel()
		s.stopper.RunWorker(func() {
			for {
				select {
				case <-gossipUpdateC:
					cfg, _ := s.ctx.Gossip.GetSystemConfig()
					s.systemGossipUpdate(cfg)
				case <-s.stopper.ShouldStop():
					return
				}
			}
		})

		// Start a single goroutine in charge of periodically gossiping the
		// sentinel and first range metadata if we have a first range.
		// This may wake up ranges and requires everything to be set up and
		// running.
		s.startGossip()

		// Start the scanner. The construction here makes sure that the scanner
		// only starts after Gossip has connected, and that it does not block Start
		// from returning (as doing so might prevent Gossip from ever connecting).
		s.stopper.RunWorker(func() {
			select {
			case <-s.ctx.Gossip.Connected:
				s.scanner.Start(s.ctx.Clock, s.stopper)
			case <-s.stopper.ShouldStop():
				return
			}
		})

		// Start the consistency scanner.
		s.stopper.RunWorker(func() {
			select {
			case <-s.ctx.Gossip.Connected:
				s.consistencyScanner.Start(s.ctx.Clock, s.stopper)
			case <-s.stopper.ShouldStop():
				return
			}
		})

		// Run metrics computation up front to populate initial statistics.
		if err = s.ComputeMetrics(-1); err != nil {
			log.Infof(ctx, "%s: failed initial metrics computation: %s", s, err)
		}
		log.Trace(ctx, "computed initial metrics")
	}

	// Set the started flag (for unittests).
	atomic.StoreInt32(&s.started, 1)

	return nil
}

// WaitForInit waits for any asynchronous processes begun in Start()
// to complete their initialization. In particular, this includes
// gossiping. In some cases this may block until the range GC queue
// has completed its scan. Only for testing.
func (s *Store) WaitForInit() {
	s.initComplete.Wait()
}

// startGossip runs an infinite loop in a goroutine which regularly checks
// whether the store has a first range or config replica and asks those ranges
// to gossip accordingly.
func (s *Store) startGossip() {
	// Periodic updates run in a goroutine and signal a WaitGroup upon completion
	// of their first iteration.
	s.initComplete.Add(2)
	s.stopper.RunWorker(func() {
<<<<<<< HEAD
		ctx := s.Ctx()
=======
>>>>>>> 18cee344
		// Run the first time without waiting for the Ticker and signal the WaitGroup.
		if err := s.maybeGossipFirstRange(); err != nil {
			log.Warningf(s.Ctx(), "error gossiping first range data: %s", err)
		}
		s.initComplete.Done()
		ticker := time.NewTicker(sentinelGossipInterval)
		defer ticker.Stop()
		for {
			select {
			case <-ticker.C:
				if err := s.maybeGossipFirstRange(); err != nil {
					log.Warningf(s.Ctx(), "error gossiping first range data: %s", err)
				}
			case <-s.stopper.ShouldStop():
				return
			}
		}
	})

	s.stopper.RunWorker(func() {
<<<<<<< HEAD
		ctx := s.Ctx()
=======
>>>>>>> 18cee344
		if err := s.maybeGossipSystemConfig(); err != nil {
			log.Warningf(s.Ctx(), "error gossiping system config: %s", err)
		}
		s.initComplete.Done()
		ticker := time.NewTicker(configGossipInterval)
		defer ticker.Stop()
		for {
			select {
			case <-ticker.C:
				if err := s.maybeGossipSystemConfig(); err != nil {
					log.Warningf(s.Ctx(), "error gossiping system config: %s", err)
				}
			case <-s.stopper.ShouldStop():
				return
			}
		}
	})
}

// maybeGossipFirstRange checks whether the store has a replica of the
// first range and if so instructs it to gossip the cluster ID,
// sentinel gossip and first range descriptor. This is done in a retry
// loop in the event that the returned error indicates that the state
// of the range lease is not known. This can happen on lease command
// timeouts. The retry loop makes sure we try hard to keep asking for
// the lease instead of waiting for the next sentinelGossipInterval
// to transpire.
func (s *Store) maybeGossipFirstRange() error {
	retryOptions := base.DefaultRetryOptions()
	retryOptions.Closer = s.stopper.ShouldStop()
	for loop := retry.Start(retryOptions); loop.Next(); {
		rng := s.LookupReplica(roachpb.RKeyMin, nil)
		if rng != nil {
			pErr := rng.maybeGossipFirstRange()
			if nlErr, ok := pErr.GetDetail().(*roachpb.NotLeaseHolderError); !ok || nlErr.LeaseHolder != nil {
				return pErr.GoError()
			}
		} else {
			return nil
		}
	}
	return nil
}

// maybeGossipSystemConfig looks for the range containing SystemConfig keys and
// lets that range gossip them.
func (s *Store) maybeGossipSystemConfig() error {
	rng := s.LookupReplica(roachpb.RKey(keys.SystemConfigSpan.Key), nil)
	if rng == nil {
		// This store has no range with this configuration.
		return nil
	}
	// Wake up the replica. If it acquires a fresh lease, it will
	// gossip. If an unexpected error occurs (i.e. nobody else seems to
	// have an active lease but we still failed to obtain it), return
	// that error.
	_, pErr := rng.getLeaseForGossip(s.Ctx())
	return pErr.GoError()
}

// systemGossipUpdate is a callback for gossip updates to
// the system config which affect range split boundaries.
func (s *Store) systemGossipUpdate(cfg config.SystemConfig) {
	s.mu.Lock()
	defer s.mu.Unlock()
	// For every range, update its MaxBytes and check if it needs to be split.
	for _, rng := range s.mu.replicas {
		if zone, err := cfg.GetZoneConfigForKey(rng.Desc().StartKey); err == nil {
			rng.SetMaxBytes(zone.RangeMaxBytes)
		}
		s.splitQueue.MaybeAdd(rng, s.ctx.Clock.Now())
	}
}

// GossipStore broadcasts the store on the gossip network.
func (s *Store) GossipStore(ctx context.Context) error {
	storeDesc, err := s.Descriptor()
	if err != nil {
		return errors.Wrapf(err, "problem getting store descriptor for store %+v", s.Ident)
	}
	// Unique gossip key per store.
	gossipStoreKey := gossip.MakeStoreKey(storeDesc.StoreID)
	// Gossip store descriptor.
	return s.ctx.Gossip.AddInfoProto(gossipStoreKey, storeDesc, ttlStoreGossip)
}

// GossipDeadReplicas broadcasts the stores dead replicas on the gossip network.
func (s *Store) GossipDeadReplicas(ctx context.Context) error {
	deadReplicas := s.deadReplicas()
	// Don't gossip if there's nothing to gossip.
	if len(deadReplicas.Replicas) == 0 {
		return nil
	}
	// Unique gossip key per store.
	key := gossip.MakeDeadReplicasKey(s.StoreID())
	// Gossip dead replicas.
	return s.ctx.Gossip.AddInfoProto(key, &deadReplicas, ttlStoreGossip)
}

// Bootstrap writes a new store ident to the underlying engine. To
// ensure that no crufty data already exists in the engine, it scans
// the engine contents before writing the new store ident. The engine
// should be completely empty. It returns an error if called on a
// non-empty engine.
func (s *Store) Bootstrap(ident roachpb.StoreIdent, stopper *stop.Stopper) error {
	if s.Ident.NodeID != 0 {
		return errors.Errorf("engine already bootstrapped")
	}
	if err := s.engine.Open(); err != nil {
		return err
	}
	s.Ident = ident
	kvs, err := engine.Scan(s.engine,
		engine.MakeMVCCMetadataKey(roachpb.Key(roachpb.RKeyMin)),
		engine.MakeMVCCMetadataKey(roachpb.Key(roachpb.RKeyMax)), 10)
	if err != nil {
		return errors.Errorf("store %s: unable to access: %s", s.engine, err)
	} else if len(kvs) > 0 {
		// See if this is an already-bootstrapped store.
		ok, err := engine.MVCCGetProto(context.Background(), s.engine, keys.StoreIdentKey(), hlc.ZeroTimestamp, true, nil, &s.Ident)
		if err != nil {
			return errors.Errorf("store %s is non-empty but cluster ID could not be determined: %s", s.engine, err)
		}
		if ok {
			return errors.Errorf("store %s already belongs to cockroach cluster %s", s.engine, s.Ident.ClusterID)
		}
		keyVals := []string{}
		for _, kv := range kvs {
			keyVals = append(keyVals, fmt.Sprintf("%s: %q", kv.Key, kv.Value))
		}
		return errors.Errorf("store %s is non-empty but does not contain store metadata (first %d key/values: %s)", s.engine, len(keyVals), keyVals)
	}
	err = engine.MVCCPutProto(context.Background(), s.engine, nil, keys.StoreIdentKey(), hlc.ZeroTimestamp, nil, &s.Ident)
	return err
}

// GetReplica fetches a replica by Range ID. Returns an error if no replica is found.
func (s *Store) GetReplica(rangeID roachpb.RangeID) (*Replica, error) {
	s.mu.Lock()
	defer s.mu.Unlock()
	return s.getReplicaLocked(rangeID)
}

// getReplicaLocked fetches a replica by RangeID. The store's lock must be held
// in read or read/write mode.
func (s *Store) getReplicaLocked(rangeID roachpb.RangeID) (*Replica, error) {
	if rng, ok := s.mu.replicas[rangeID]; ok {
		return rng, nil
	}
	return nil, roachpb.NewRangeNotFoundError(rangeID)
}

// LookupReplica looks up a replica via binary search over the
// "replicasByKey" btree. Returns nil if no replica is found for
// specified key range. Note that the specified keys are transformed
// using Key.Address() to ensure we lookup replicas correctly for local
// keys. When end is nil, a replica that contains start is looked up.
func (s *Store) LookupReplica(start, end roachpb.RKey) *Replica {
	s.mu.Lock()
	defer s.mu.Unlock()

	var rng *Replica
	s.visitReplicasLocked(start, roachpb.RKeyMax, func(repl *Replica) bool {
		rng = repl
		return false
	})
	if rng == nil || !rng.Desc().ContainsKeyRange(start, end) {
		return nil
	}
	return rng
}

// getOverlappingKeyRangeLocked returns a KeyRange from the Store overlapping the given
// descriptor (or nil if no such KeyRange exists).
func (s *Store) getOverlappingKeyRangeLocked(rngDesc *roachpb.RangeDescriptor) KeyRange {
	var kr KeyRange

	s.mu.replicasByKey.AscendGreaterOrEqual(rangeBTreeKey(rngDesc.StartKey.Next()),
		func(item btree.Item) bool {
			kr = item.(KeyRange)
			return false
		})

	if kr != nil && kr.Desc().StartKey.Less(rngDesc.EndKey) {
		return kr
	}

	return nil
}

// visitReplicasLocked will call iterator for every replica on the store which
// contains any keys in the span between startKey and endKey. Iteration will be
// in ascending order. Iteration can be stopped early by returning false from
// iterator.
func (s *Store) visitReplicasLocked(startKey, endKey roachpb.RKey, iterator func(r *Replica) bool) {
	// Iterate over replicasByKey to visit all ranges containing keys in the
	// specified range. We use startKey.Next() because btree's Ascend methods
	// are inclusive of the start bound and exclusive of the end bound, but
	// ranges are stored in the BTree by EndKey; in cockroach, end keys have the
	// opposite behavior (a range's EndKey is contained by the subsequent
	// range). We want visitReplicasLocked to match cockroach's behavior; using
	// startKey.Next(), will ignore a range which has EndKey exactly equal to
	// the supplied startKey. Iteration ends when all ranges are exhausted, or
	// the next range contains no keys in the supplied span.
	s.mu.replicasByKey.AscendGreaterOrEqual(rangeBTreeKey(startKey.Next()),
		func(item btree.Item) bool {
			kr := item.(KeyRange)
			if !kr.Desc().StartKey.Less(endKey) {
				// This properly checks if this range contains any keys in the supplied span.
				return false
			}

			switch rep := item.(type) {
			case *Replica:
				return iterator(rep)
			default:
				return true
			}
		})
}

// RaftStatus returns the current raft status of the local replica of
// the given range.
func (s *Store) RaftStatus(rangeID roachpb.RangeID) *raft.Status {
	s.mu.Lock()
	defer s.mu.Unlock()
	if r, ok := s.mu.replicas[rangeID]; ok {
		return r.RaftStatus()
	}
	return nil
}

// BootstrapRange creates the first range in the cluster and manually
// writes it to the store. Default range addressing records are
// created for meta1 and meta2. Default configurations for
// zones are created. All configs are specified
// for the empty key prefix, meaning they apply to the entire
// database. The zone requires three replicas with no other specifications.
// It also adds the range tree and the root node, the first range, to it.
// The 'initialValues' are written as well after each value's checksum
// is initialized.
func (s *Store) BootstrapRange(initialValues []roachpb.KeyValue) error {
	desc := &roachpb.RangeDescriptor{
		RangeID:       1,
		StartKey:      roachpb.RKeyMin,
		EndKey:        roachpb.RKeyMax,
		NextReplicaID: 2,
		Replicas: []roachpb.ReplicaDescriptor{
			{
				NodeID:    1,
				StoreID:   1,
				ReplicaID: 1,
			},
		},
	}
	if err := desc.Validate(); err != nil {
		return err
	}
	batch := s.engine.NewBatch()
	ms := &enginepb.MVCCStats{}
	now := s.ctx.Clock.Now()
	ctx := context.Background()

	// Range descriptor.
	if err := engine.MVCCPutProto(ctx, batch, ms, keys.RangeDescriptorKey(desc.StartKey), now, nil, desc); err != nil {
		return err
	}
	// Replica GC & Verification timestamps.
	if err := engine.MVCCPutProto(ctx, batch, nil /* ms */, keys.RangeLastReplicaGCTimestampKey(desc.RangeID), hlc.ZeroTimestamp, nil, &now); err != nil {
		return err
	}
	if err := engine.MVCCPutProto(ctx, batch, nil /* ms */, keys.RangeLastVerificationTimestampKey(desc.RangeID), hlc.ZeroTimestamp, nil, &now); err != nil {
		return err
	}
	// Range addressing for meta2.
	meta2Key := keys.RangeMetaKey(roachpb.RKeyMax)
	if err := engine.MVCCPutProto(ctx, batch, ms, meta2Key, now, nil, desc); err != nil {
		return err
	}
	// Range addressing for meta1.
	meta2KeyAddr, err := keys.Addr(meta2Key)
	if err != nil {
		return err
	}
	meta1Key := keys.RangeMetaKey(meta2KeyAddr)
	if err := engine.MVCCPutProto(ctx, batch, ms, meta1Key, now, nil, desc); err != nil {
		return err
	}

	// Now add all passed-in default entries.
	for _, kv := range initialValues {
		// Initialize the checksums.
		kv.Value.InitChecksum(kv.Key)
		if err := engine.MVCCPut(ctx, batch, ms, kv.Key, now, kv.Value, nil); err != nil {
			return err
		}
	}
	// Set range stats.
	if err := engine.AccountForSelf(ms, desc.RangeID); err != nil {
		return err
	}

	updatedMS, err := writeInitialState(ctx, batch, *ms, *desc, raftpb.HardState{})
	if err != nil {
		return err
	}
	*ms = updatedMS

	return batch.Commit()
}

// ClusterID accessor.
func (s *Store) ClusterID() uuid.UUID { return s.Ident.ClusterID }

// StoreID accessor.
func (s *Store) StoreID() roachpb.StoreID { return s.Ident.StoreID }

// Clock accessor.
func (s *Store) Clock() *hlc.Clock { return s.ctx.Clock }

// Engine accessor.
func (s *Store) Engine() engine.Engine { return s.engine }

// DB accessor.
func (s *Store) DB() *client.DB { return s.ctx.DB }

// Gossip accessor.
func (s *Store) Gossip() *gossip.Gossip { return s.ctx.Gossip }

// Stopper accessor.
func (s *Store) Stopper() *stop.Stopper { return s.stopper }

// Tracer accessor.
func (s *Store) Tracer() opentracing.Tracer { return tracing.TracerFromCtx(s.Ctx()) }

// TestingKnobs accessor.
func (s *Store) TestingKnobs() *StoreTestingKnobs { return &s.ctx.TestingKnobs }

// IsDrainingLeases accessor.
func (s *Store) IsDrainingLeases() bool {
	return s.drainLeases.Load().(bool)
}

// NewRangeDescriptor creates a new descriptor based on start and end
// keys and the supplied roachpb.Replicas slice. It allocates a new
// range ID and returns a RangeDescriptor whose Replicas are a copy
// of the supplied replicas slice, with appropriate ReplicaIDs assigned.
func (s *Store) NewRangeDescriptor(
	start, end roachpb.RKey, replicas []roachpb.ReplicaDescriptor,
) (*roachpb.RangeDescriptor, error) {
	id, err := s.rangeIDAlloc.Allocate()
	if err != nil {
		return nil, err
	}
	desc := &roachpb.RangeDescriptor{
		RangeID:       roachpb.RangeID(id),
		StartKey:      start,
		EndKey:        end,
		Replicas:      append([]roachpb.ReplicaDescriptor(nil), replicas...),
		NextReplicaID: roachpb.ReplicaID(len(replicas) + 1),
	}
	for i := range desc.Replicas {
		desc.Replicas[i].ReplicaID = roachpb.ReplicaID(i + 1)
	}
	return desc, nil
}

// splitTriggerPostCommit is the part of the split trigger which coordinates
// the actual split with the Store. Requires that Replica.raftMu is held.
//
// TODO(tschottdorf): Want to merge this with SplitRange, but some legacy
// testing code calls SplitRange directly.
func splitTriggerPostCommit(
	ctx context.Context,
	deltaMS enginepb.MVCCStats,
	split *roachpb.SplitTrigger,
	r *Replica,
) {
	// There might be an uninitialized replica for the right hand side of the
	// split. If there is, we want to use that *Replica because another goroutine
	// might already have a reference to it but is waiting for Store.uninitRaftMu
	// (which this goroutine holds).
	r.store.mu.Lock()
	rightRng, ok := r.store.mu.uninitReplicas[split.RightDesc.RangeID]
	r.store.mu.Unlock()

	// Create (or re-initialize) the new Replica representing the right side of
	// the split. Our error handling options at this point are very limited, but
	// we need to do this after our batch has committed.
	var err error
	if ok {
		// This is safe because any other goroutine which has a pointer to rightRng
		// cannot be performing raft processing on it since this goroutine holds
		// Store.uninitRaftMu.
		//
		// TODO(peter): We can't lock rightRng.raftMu here because another
		// goroutine may already hold that lock. But that goroutine will be waiting
		// on Store.uninitRaftMu which we hold, so we're safe to proceed. This
		// subtlety will go away when Store.uninitRaftMu goes away.
		err = rightRng.init(&split.RightDesc, r.store.Clock(), 0)
	} else {
		rightRng, err = NewReplica(&split.RightDesc, r.store, 0)
	}
	if err != nil {
		panic(err)
	}

	// We do not grab rightRng.raftMu here because some other goroutine might
	// already be holding it (if there was an existing uninitialized
	// replica). This is safe because that goroutine will be waiting for
	// Store.uninitRaftMu which we hold. Another goroutine cannot discover an
	// initialized version of rightRng until we install it with Store.SplitRange
	// which marks it initialized while holding Store.mu.

	// Copy the timestamp cache into the RHS range.
	r.mu.Lock()
	rightRng.mu.Lock()
	r.mu.tsCache.MergeInto(rightRng.mu.tsCache, true /* clear */)
	rightRng.mu.Unlock()
	r.mu.Unlock()
	log.Trace(ctx, "copied timestamp cache")

	// Add the RHS replica to the store. This step atomically updates
	// the EndKey of the LHS replica and also adds the RHS replica
	// to the store's replica map.
	if err := r.store.SplitRange(r, rightRng); err != nil {
		// Our in-memory state has diverged from the on-disk state.
		log.Fatalf(ctx, "%s: failed to update Store after split: %s", r, err)
	}

	// Update store stats with difference in stats before and after split.
	r.store.metrics.addMVCCStats(deltaMS)

	// If the range was not properly replicated before the split, the
	// replicate queue may not have picked it up (due to the need for
	// a split). Enqueue both left and right halves to speed up a
	// potentially necessary replication. See #7022 and #7800.
	now := r.store.Clock().Now()
	r.store.replicateQueue.MaybeAdd(r, now)
	r.store.replicateQueue.MaybeAdd(rightRng, now)

	// To avoid leaving the RHS range unavailable as it waits to elect
	// its leader, one (and only one) of the nodes should start an
	// election as soon as the split is processed.
	//
	// If there is only one replica, raft instantly makes it the leader.
	// Otherwise, we must trigger a campaign here.
	//
	// TODO(bdarnell): The asynchronous campaign can cause a problem
	// with merges, by recreating a replica that should have been
	// destroyed. This will probably be addressed as a part of the
	// general work to be done for merges
	// (https://github.com/cockroachdb/cockroach/issues/2433), but for
	// now we're safe because we only perform the asynchronous
	// campaign when there are multiple replicas, and we only perform
	// merges in testing scenarios with a single replica.
	// Note that in multi-node scenarios the async campaign is safe
	// because it has exactly the same behavior as an incoming message
	// from another node; the problem here is only with merges.
	rightRng.mu.Lock()
	shouldCampaign := rightRng.mu.state.Lease.OwnedBy(r.store.StoreID())
	rightRng.mu.Unlock()
	if len(split.RightDesc.Replicas) > 1 && shouldCampaign {
		// Schedule the campaign a short time in the future. As
		// followers process the split, they destroy and recreate their
		// raft groups, which can cause messages to be dropped. In
		// general a shorter delay (perhaps all the way down to zero) is
		// better in production, because the race is rare and the worst
		// case scenario is that we simply wait for an election timeout.
		// However, the test for this feature disables election timeouts
		// and relies solely on this campaign trigger, so it is unacceptably
		// flaky without a bit of a delay.
		//
		// Note: you must not use the context inside of this task since it may
		// contain a finished trace by the time it runs.
		if err := r.store.stopper.RunAsyncTask(func() {
			time.Sleep(10 * time.Millisecond)
			// Make sure that rightRng hasn't been removed.
			replica, err := r.store.GetReplica(rightRng.RangeID)
			if err != nil {
				if _, ok := err.(*roachpb.RangeNotFoundError); ok {
					log.Infof(ctx, "%s: RHS replica %d removed before campaigning",
						r, r.mu.replicaID)
				} else {
					log.Infof(ctx, "%s: RHS replica %d unable to campaign: %s",
						r, r.mu.replicaID, err)
				}
				return
			}

			if err := replica.withRaftGroup(func(raftGroup *raft.RawNode) error {
				if err := raftGroup.Campaign(); err != nil {
					log.Warningf(ctx, "%s: error %v", r, err)
				}
				return nil
			}); err != nil {
				panic(err)
			}
		}); err != nil {
			log.Warningf(ctx, "%s: error %v", r, err)
			return
		}
	} else if len(split.RightDesc.Replicas) == 1 {
		// TODO(peter): In single-node clusters, we enqueue the right-hand side of
		// the split (the new range) for Raft processing so that the corresponding
		// Raft group is created. This shouldn't be necessary for correctness, but
		// some tests rely on this (e.g. server.TestStatusSummaries).
		r.store.enqueueRaftUpdateCheck(rightRng.RangeID)
	}
}

// SplitRange shortens the original range to accommodate the new range. The new
// range is added to the ranges map and the replicasByKey
// btree. origRng.raftMu, newRng.raftMu and Store.uninitRaftMu must be held.
//
// This is only called from the split trigger in the context of the execution
// of a Raft command.
func (s *Store) SplitRange(origRng, newRng *Replica) error {
	origDesc := origRng.Desc()
	newDesc := newRng.Desc()

	if !bytes.Equal(origDesc.EndKey, newDesc.EndKey) ||
		bytes.Compare(origDesc.StartKey, newDesc.StartKey) >= 0 {
		return errors.Errorf("orig range is not splittable by new range: %+v, %+v", origDesc, newDesc)
	}

	s.mu.Lock()
	defer s.mu.Unlock()
	if exRng, ok := s.mu.uninitReplicas[newDesc.RangeID]; ok {
		// If we have an uninitialized replica of the new range we require pointer
		// equivalence with newRng. See Store.splitTriggerPostCommit()
		if exRng != newRng {
			log.Fatalf(s.Ctx(), "found unexpected uninitialized replica: %s vs %s", exRng, newRng)
		}
		delete(s.mu.uninitReplicas, newDesc.RangeID)
		delete(s.mu.replicas, newDesc.RangeID)
	}

	// Replace the end key of the original range with the start key of
	// the new range. Reinsert the range since the btree is keyed by range end keys.
	if s.mu.replicasByKey.Delete(origRng) == nil {
		return errors.Errorf("couldn't find range %s in replicasByKey btree", origRng)
	}

	copyDesc := *origDesc
	copyDesc.EndKey = append([]byte(nil), newDesc.StartKey...)
	origRng.setDescWithoutProcessUpdate(&copyDesc)

	if s.mu.replicasByKey.ReplaceOrInsert(origRng) != nil {
		return errors.Errorf("couldn't insert range %v in replicasByKey btree", origRng)
	}

	if err := s.addReplicaInternalLocked(newRng); err != nil {
		return errors.Errorf("couldn't insert range %v in replicasByKey btree: %s", newRng, err)
	}

	// Update the max bytes and other information of the new range.
	// This may not happen if the system config has not yet been loaded.
	// Since this is done under the store lock, system config update will
	// properly set these fields.
	if err := newRng.updateRangeInfo(newRng.Desc()); err != nil {
		return err
	}

	s.metrics.ReplicaCount.Inc(1)
	return s.processRangeDescriptorUpdateLocked(origRng)
}

// MergeRange expands the subsuming range to absorb the subsumed range. This
// merge operation will fail if the two ranges are not collocated on the same
// store.
func (s *Store) MergeRange(subsumingRng *Replica, updatedEndKey roachpb.RKey, subsumedRangeID roachpb.RangeID) error {
	subsumingDesc := subsumingRng.Desc()

	if !subsumingDesc.EndKey.Less(updatedEndKey) {
		return errors.Errorf("the new end key is not greater than the current one: %+v <= %+v",
			updatedEndKey, subsumingDesc.EndKey)
	}

	subsumedRng, err := s.GetReplica(subsumedRangeID)
	if err != nil {
		return errors.Errorf("could not find the subsumed range: %d", subsumedRangeID)
	}
	subsumedDesc := subsumedRng.Desc()

	if !replicaSetsEqual(subsumedDesc.Replicas, subsumingDesc.Replicas) {
		return errors.Errorf("ranges are not on the same replicas sets: %+v != %+v",
			subsumedDesc.Replicas, subsumingDesc.Replicas)
	}

	// Remove and destroy the subsumed range. Note that we were called
	// (indirectly) from raft processing so we must call removeReplicaImpl
	// directly to avoid deadlocking on Replica.raftMu.
	if err := s.removeReplicaImpl(subsumedRng, *subsumedDesc, false); err != nil {
		return errors.Errorf("cannot remove range %s", err)
	}

	// Update the end key of the subsuming range.
	copy := *subsumingDesc
	copy.EndKey = updatedEndKey
	return subsumingRng.setDesc(&copy)
}

// AddReplicaTest adds the replica to the store's replica map and to the sorted
// replicasByKey slice. To be used only by unittests.
func (s *Store) AddReplicaTest(rng *Replica) error {
	s.mu.Lock()
	defer s.mu.Unlock()
	if err := s.addReplicaInternalLocked(rng); err != nil {
		return err
	}
	s.metrics.ReplicaCount.Inc(1)
	return nil
}

// addReplicaInternalLocked adds the replica to the replicas map and the
// replicasByKey btree. Returns an error if a replica with
// the same Range ID or a KeyRange that overlaps has already been added to
// this store. addReplicaInternalLocked requires that the store lock is held.
func (s *Store) addReplicaInternalLocked(rng *Replica) error {
	if !rng.IsInitialized() {
		return errors.Errorf("attempted to add uninitialized range %s", rng)
	}

	// TODO(spencer); will need to determine which range is
	// newer, and keep that one.
	if err := s.addReplicaToRangeMapLocked(rng); err != nil {
		return err
	}

	if exRange := s.getOverlappingKeyRangeLocked(rng.Desc()); exRange != nil {
		return errors.Errorf("%s: cannot addReplicaInternalLocked; range %s has overlapping range %s", s, rng, exRange.Desc())
	}

	if exRngItem := s.mu.replicasByKey.ReplaceOrInsert(rng); exRngItem != nil {
		return errors.Errorf("%s: cannot addReplicaInternalLocked; range for key %v already exists in replicasByKey btree", s,
			exRngItem.(KeyRange).endKey())
	}

	return nil
}

func (s *Store) addPlaceholderLocked(placeholder *ReplicaPlaceholder) error {
	rangeID := placeholder.Desc().RangeID
	if exRng := s.mu.replicasByKey.ReplaceOrInsert(placeholder); exRng != nil {
		return errors.Errorf("%s overlaps with existing KeyRange %s in replicasByKey btree", placeholder, exRng)
	}
	if exRng, ok := s.mu.replicaPlaceholders[rangeID]; ok {
		return errors.Errorf("%s has ID collision with existing KeyRange %s", placeholder, exRng)
	}
	s.mu.replicaPlaceholders[rangeID] = placeholder
	return nil
}

// removePlaceholder removes a placeholder for the specified range if it
// exists, returning true if a placeholder was present and removed and false
// otherwise.
func (s *Store) removePlaceholder(rngID roachpb.RangeID) bool {
	s.mu.Lock()
	defer s.mu.Unlock()
	return s.removePlaceholderLocked(rngID)
}

func (s *Store) removePlaceholderLocked(rngID roachpb.RangeID) bool {
	rng, ok := s.mu.replicaPlaceholders[rngID]
	if !ok {
		return false
	}
	switch exRng := s.mu.replicasByKey.Delete(rng).(type) {
	case *ReplicaPlaceholder:
		delete(s.mu.replicaPlaceholders, rngID)
		return true
	case nil:
		log.Fatalf(context.TODO(), "%s range=%d: placeholder not found", s, rngID)
	default:
		log.Fatalf(context.TODO(), "%s range=%d: expected placeholder, got %T", s, rngID, exRng)
	}
	return false // appease the compiler
}

// addReplicaToRangeMapLocked adds the replica to the replicas map.
// addReplicaToRangeMapLocked requires that the store lock is held.
func (s *Store) addReplicaToRangeMapLocked(rng *Replica) error {
	if _, ok := s.mu.replicas[rng.RangeID]; ok {
		return errors.Errorf("%s: replica already exists", rng)
	}
	s.mu.replicas[rng.RangeID] = rng
	return nil
}

// RemoveReplica removes the replica from the store's replica map and
// from the sorted replicasByKey btree. The version of the replica
// descriptor that was used to make the removal decision is passed in,
// and the removal is aborted if the replica ID has changed since
// then. If `destroy` is true, all data belonging to the replica will be
// deleted. In either case a tombstone record will be written.
func (s *Store) RemoveReplica(rep *Replica, origDesc roachpb.RangeDescriptor, destroy bool) error {
	defer rep.raftUnlock(rep.raftLock())
	return s.removeReplicaImpl(rep, origDesc, destroy)
}

// removeReplicaImpl is the implementation of RemoveReplica, which is sometimes
// called directly when the necessary lock is already held. It requires that
// Replica.raftMu is held and that s.mu is not held.
func (s *Store) removeReplicaImpl(rep *Replica, origDesc roachpb.RangeDescriptor, destroyData bool) error {
	desc := rep.Desc()
	if repDesc, ok := desc.GetReplicaDescriptor(s.StoreID()); ok && repDesc.ReplicaID >= origDesc.NextReplicaID {
		return errors.Errorf("cannot remove replica %s; replica ID has changed (%s >= %s)",
			rep, repDesc.ReplicaID, origDesc.NextReplicaID)
	}
	s.mu.Lock()
	defer s.mu.Unlock()

	if _, ok := s.mu.replicas[rep.RangeID]; !ok {
		return errors.New("replica not found")
	}

	delete(s.mu.replicas, rep.RangeID)
	delete(s.mu.replicaPlaceholders, rep.RangeID)
	delete(s.mu.uninitReplicas, rep.RangeID)
	if s.mu.replicasByKey.Delete(rep) == nil {
		// This is a fatal error because returning at this point will
		// leave the Store in an inconsistent state (we've already deleted
		// from s.mu.replicas), and uninitialized replicas shouldn't make
		// it this far anyway. This method will need some changes when we
		// introduce GC of uninitialized replicas.
		log.Fatalf(context.TODO(), "replica %s found by id but not by key", rep)
	}
	s.scanner.RemoveReplica(rep)
	s.consistencyScanner.RemoveReplica(rep)

	// Adjust stats before calling Destroy. This can be called before or after
	// Destroy, but this configuration helps avoid races in stat verification
	// tests.
	s.metrics.subtractMVCCStats(rep.GetMVCCStats())
	s.metrics.ReplicaCount.Dec(1)

	// TODO(bdarnell): Destroying the on-disk data is fairly expensive to do
	// under store.Mutex, but doing it outside the lock is tricky due to the risk
	// that a replica gets recreated by an incoming raft message.
	return rep.Destroy(origDesc, destroyData)
}

// destroyReplicaData deletes all data associated with a replica, leaving a tombstone.
// If a Replica object exists, use Replica.Destroy instead of this method.
func (s *Store) destroyReplicaData(desc *roachpb.RangeDescriptor) error {
	iter := NewReplicaDataIterator(desc, s.Engine(), false /* !replicatedOnly */)
	defer iter.Close()
	batch := s.Engine().NewBatch()
	defer batch.Close()
	for ; iter.Valid(); iter.Next() {
		_ = batch.Clear(iter.Key())
	}

	// Save a tombstone. The range cannot be re-replicated onto this
	// node without having a replica ID of at least desc.NextReplicaID.
	tombstoneKey := keys.RaftTombstoneKey(desc.RangeID)
	tombstone := &roachpb.RaftTombstone{
		NextReplicaID: desc.NextReplicaID,
	}
	if err := engine.MVCCPutProto(context.Background(), batch, nil, tombstoneKey, hlc.ZeroTimestamp, nil, tombstone); err != nil {
		return err
	}

	return batch.Commit()
}

// processRangeDescriptorUpdate is called whenever a range's
// descriptor is updated.
func (s *Store) processRangeDescriptorUpdate(rng *Replica) error {
	s.mu.Lock()
	defer s.mu.Unlock()
	return s.processRangeDescriptorUpdateLocked(rng)
}

// processRangeDescriptorUpdateLocked requires that Store.mu and Replica.raftMu
// are locked.
func (s *Store) processRangeDescriptorUpdateLocked(rng *Replica) error {
	if !rng.IsInitialized() {
		return errors.Errorf("attempted to process uninitialized range %s", rng)
	}

	rangeID := rng.RangeID

	if _, ok := s.mu.uninitReplicas[rangeID]; !ok {
		// Do nothing if the range has already been initialized.
		return nil
	}
	delete(s.mu.uninitReplicas, rangeID)

	if exRange := s.getOverlappingKeyRangeLocked(rng.Desc()); exRange != nil {
		return errors.Errorf("%s: cannot processRangeDescriptorUpdate; range %s has overlapping range %s", s, rng, exRange.Desc())
	}
	if exRngItem := s.mu.replicasByKey.ReplaceOrInsert(rng); exRngItem != nil {
		return errors.Errorf("range for key %v already exists in replicasByKey btree",
			(exRngItem.(*Replica)).endKey())
	}

	// Add the range and its current stats into metrics.
	s.metrics.ReplicaCount.Inc(1)

	return nil
}

// NewSnapshot creates a new snapshot engine.
func (s *Store) NewSnapshot() engine.Reader {
	return s.engine.NewSnapshot()
}

// AcquireRaftSnapshot returns true if a new raft snapshot can start.
// If true is returned, the caller MUST call ReleaseRaftSnapshot.
func (s *Store) AcquireRaftSnapshot() bool {
	return atomic.CompareAndSwapInt32(&s.hasActiveRaftSnapshot, 0, 1)
}

// ReleaseRaftSnapshot decrements the count of active snapshots.
func (s *Store) ReleaseRaftSnapshot() {
	atomic.SwapInt32(&s.hasActiveRaftSnapshot, 0)
}

// Attrs returns the attributes of the underlying store.
func (s *Store) Attrs() roachpb.Attributes {
	return s.engine.Attrs()
}

// Capacity returns the capacity of the underlying storage engine. Note that
// this does not include reservations.
func (s *Store) Capacity() (roachpb.StoreCapacity, error) {
	return s.engine.Capacity()
}

// Registry returns the store registry.
func (s *Store) Registry() *metric.Registry {
	return s.metrics.registry
}

// Metrics returns the store's metric struct.
func (s *Store) Metrics() *StoreMetrics {
	return s.metrics
}

// MVCCStats returns the current MVCCStats accumulated for this store.
// TODO(mrtracy): This should be removed as part of #4465, this is only needed
// to support the current StatusSummary structures which will be changing.
func (s *Store) MVCCStats() enginepb.MVCCStats {
	s.metrics.mu.Lock()
	defer s.metrics.mu.Unlock()
	return s.metrics.mu.stats
}

// Descriptor returns a StoreDescriptor including current store
// capacity information.
func (s *Store) Descriptor() (*roachpb.StoreDescriptor, error) {
	capacity, err := s.Capacity()
	if err != nil {
		return nil, err
	}
	capacity.RangeCount = int32(s.ReplicaCount())
	// Initialize the store descriptor.
	return &roachpb.StoreDescriptor{
		StoreID:  s.Ident.StoreID,
		Attrs:    s.Attrs(),
		Node:     *s.nodeDesc,
		Capacity: capacity,
		Locality: s.ctx.Locality,
	}, nil
}

func (s *Store) deadReplicas() roachpb.StoreDeadReplicas {
	s.mu.Lock()
	defer s.mu.Unlock()

	var deadReplicas []roachpb.ReplicaIdent
	for rangeID, repl := range s.mu.replicas {
		repl.mu.Lock()
		destroyed := repl.mu.destroyed
		replicaID := repl.mu.replicaID
		repl.mu.Unlock()

		if destroyed != nil {
			deadReplicas = append(deadReplicas, roachpb.ReplicaIdent{
				RangeID: rangeID,
				Replica: roachpb.ReplicaDescriptor{
					NodeID:    s.Ident.NodeID,
					StoreID:   s.Ident.StoreID,
					ReplicaID: replicaID,
				},
			})
		}
	}

	return roachpb.StoreDeadReplicas{
		StoreID:  s.StoreID(),
		Replicas: deadReplicas,
	}
}

// ReplicaCount returns the number of replicas contained by this store.
func (s *Store) ReplicaCount() int {
	s.mu.Lock()
	defer s.mu.Unlock()
	return len(s.mu.replicas)
}

// Send fetches a range based on the header's replica, assembles method, args &
// reply into a Raft Cmd struct and executes the command using the fetched
// range.
// An incoming request may be transactional or not. If it is not transactional,
// the timestamp at which it executes may be higher than that optionally
// specified through the incoming BatchRequest, and it is not guaranteed that
// all operations are written at the same timestamp. If it is transactional, a
// timestamp must not be set - it is deduced automatically from the
// transaction. In particular, the read (original) timestamp will be used for
// all reads _and writes_ (see the TxnMeta.OrigTimestamp for details).
//
// Should a transactional operation be forced to a higher timestamp (for
// instance due to the timestamp cache or finding a committed value in the path
// of one of its writes), the response will have a transaction set which should
// be used to update the client transaction.
func (s *Store) Send(ctx context.Context, ba roachpb.BatchRequest) (br *roachpb.BatchResponse, pErr *roachpb.Error) {
	// Attach any log tags from the store to the context (which normally
	// comes from gRPC).
	ctx = s.logContext(ctx)
	for _, union := range ba.Requests {
		arg := union.GetInner()
		header := arg.Header()
		if err := verifyKeys(header.Key, header.EndKey, roachpb.IsRange(arg)); err != nil {
			return nil, roachpb.NewError(err)
		}
	}

	if err := ba.SetActiveTimestamp(s.Clock().Now); err != nil {
		return nil, roachpb.NewError(err)
	}

	if s.ctx.TestingKnobs.ClockBeforeSend != nil {
		s.ctx.TestingKnobs.ClockBeforeSend(s.ctx.Clock, ba)
	}

	if s.Clock().MaxOffset() > 0 {
		// Once a command is submitted to raft, all replicas' logical
		// clocks will be ratcheted forward to match. If the command
		// appears to come from a node with a bad clock, reject it now
		// before we reach that point.
		offset := time.Duration(ba.Timestamp.WallTime - s.Clock().PhysicalNow())
		if offset > s.Clock().MaxOffset() {
			return nil, roachpb.NewErrorf("rejecting command with timestamp in the future: %d (%s ahead)",
				ba.Timestamp.WallTime, offset)
		}
	}
	// Update our clock with the incoming request timestamp. This advances the
	// local node's clock to a high water mark from all nodes with which it has
	// interacted. We hold on to the resulting timestamp - we know that any
	// write with a higher timestamp we run into later must have started after
	// this point in (absolute) time.
	now := s.ctx.Clock.Update(ba.Timestamp)

	defer func() {
		if r := recover(); r != nil {
			// On panic, don't run the defer. It's probably just going to panic
			// again due to undefined state.
			panic(r)
		}
		if ba.Txn != nil {
			// We're in a Txn, so we can reduce uncertainty restarts by attaching
			// the above timestamp to the returned response or error. The caller
			// can use it to shorten its uncertainty interval when it comes back to
			// this node.
			if pErr != nil {
				pErr.OriginNode = ba.Replica.NodeID
				txn := pErr.GetTxn()
				if txn == nil {
					txn = ba.Txn
				}
				txn.UpdateObservedTimestamp(ba.Replica.NodeID, now)
				pErr.SetTxn(txn)
			} else {
				if br.Txn == nil {
					br.Txn = ba.Txn
				}
				br.Txn.UpdateObservedTimestamp(ba.Replica.NodeID, now)
				// Update our clock with the outgoing response txn timestamp.
				s.ctx.Clock.Update(br.Txn.Timestamp)
			}
		} else {
			if pErr == nil {
				// Update our clock with the outgoing response timestamp.
				s.ctx.Clock.Update(br.Timestamp)
			}
		}

		if pErr != nil {
			pErr.Now = now
		} else {
			br.Now = now
		}
	}()

	if ba.Txn != nil {
		// We make our transaction aware that no other operation that causally
		// precedes it could have started after `now`. This is important: If we
		// wind up pushing a value, it will be in our immediate future, and not
		// updating the top end of our uncertainty timestamp would lead to a
		// restart (at least in the absence of a prior observed timestamp from
		// this node, in which case the following is a no-op).
		if now.Less(ba.Txn.MaxTimestamp) {
			shallowTxn := *ba.Txn
			shallowTxn.MaxTimestamp.Backward(now)
			ba.Txn = &shallowTxn
		}
	}

	if log.V(1) {
		log.Tracef(ctx, "executing %s", ba)
	} else {
		log.Tracef(ctx, "executing %d requests", len(ba.Requests))
	}
	// Backoff and retry loop for handling errors. Backoff times are measured
	// in the Trace.
	// Increase the sequence counter to avoid getting caught in replay
	// protection on retry.
	next := func(r *retry.Retry) bool {
		if r.CurrentAttempt() > 0 {
			ba.SetNewRequest()
			log.Trace(ctx, "backoff")
		}
		return r.Next()
	}
	var rng *Replica

	// Add the command to the range for execution; exit retry loop on success.
	s.mu.Lock()
	retryOpts := s.ctx.RangeRetryOptions
	s.mu.Unlock()
	for r := retry.Start(retryOpts); next(&r); {
		// Get range and add command to the range for execution.
		var err error
		rng, err = s.GetReplica(ba.RangeID)
		if err != nil {
			pErr = roachpb.NewError(err)
			return nil, pErr
		}
		if !rng.IsInitialized() {
			// If we have an uninitialized copy of the range, then we are
			// probably a valid member of the range, we're just in the
			// process of getting our snapshot. If we returned
			// RangeNotFoundError, the client would invalidate its cache,
			// but we can be smarter: the replica that caused our
			// uninitialized replica to be created is most likely the
			// leader.
			return nil, roachpb.NewError(newNotLeaseHolderErrorWithGuess(
				ba.RangeID,
				// The replica doesn't have a range descriptor yet, so we have to build
				// a ReplicaDescriptor manually.
				roachpb.ReplicaDescriptor{
					NodeID:  rng.store.nodeDesc.NodeID,
					StoreID: rng.store.StoreID(),
					// The replica must have a ReplicaID, even though it's uninitialized.
					// Otherwise, it would mean that it's not part of a Raft group which
					// would mean that we wouldn't have routed a request to it.
					ReplicaID: rng.mustGetReplicaID(),
				}, *rng.creatingReplica))
		}
		rng.assert5725(ba)
		br, pErr = rng.Send(ctx, ba)
		if pErr == nil {
			return br, nil
		}

		// Maybe resolve a potential write intent error. We do this here
		// because this is the code path with the requesting client
		// waiting. We don't want every replica to attempt to resolve the
		// intent independently, so we can't do it there.
		if _, ok := pErr.GetDetail().(*roachpb.WriteIntentError); ok && pErr.Index != nil {
			var pushType roachpb.PushTxnType
			if ba.IsWrite() {
				pushType = roachpb.PUSH_ABORT
			} else {
				pushType = roachpb.PUSH_TIMESTAMP
			}

			index := pErr.Index
			args := ba.Requests[index.Index].GetInner()
			// Make a copy of the header for the upcoming push; we will update
			// the timestamp.
			h := ba.Header
			// We must push at least to h.Timestamp, but in fact we want to
			// go all the way up to a timestamp which was taken off the HLC
			// after our operation started. This allows us to not have to
			// restart for uncertainty as we come back and read.
			h.Timestamp.Forward(now)
			pErr = s.intentResolver.processWriteIntentError(ctx, pErr, args, h, pushType)
			// Preserve the error index.
			pErr.Index = index
		}

		log.Tracef(ctx, "error: %T", pErr.GetDetail())
		switch t := pErr.GetDetail().(type) {
		case *roachpb.WriteIntentError:
			// If write intent error is resolved, exit retry/backoff loop to
			// immediately retry.
			if t.Resolved {
				r.Reset()
				if log.V(1) {
					log.Warning(ctx, pErr)
				}
				continue
			}
			if log.V(1) {
				log.Warning(ctx, pErr)
			}
			// Update the batch transaction, if applicable, in case it has
			// been independently pushed and has more recent information.
			rng.assert5725(ba)
			if ba.Txn != nil {
				updatedTxn, pErr := s.maybeUpdateTransaction(ba.Txn, now)
				if pErr != nil {
					return nil, pErr
				}
				ba.Txn = updatedTxn
			}
			continue
		}
		return nil, pErr
	}

	// By default, retries are indefinite. However, some unittests set a
	// maximum retry count; return txn retry error for transactional cases
	// and the original error otherwise.
	log.Trace(ctx, "store retry limit exceeded") // good to check for if tests fail
	if ba.Txn != nil {
		pErr = roachpb.NewErrorWithTxn(roachpb.NewTransactionRetryError(), ba.Txn)
	}
	return nil, pErr
}

// maybeUpdateTransaction does a "query" push on the specified
// transaction to glean possible changes, such as a higher timestamp
// and/or priority. It turns out this is necessary while a request
// is in a backoff/retry loop pushing write intents as two txns
// can have circular dependencies where both are unable to push
// because they have different information about their own txns.
//
// The supplied transaction is updated with the results of the
// "query" push if possible.
func (s *Store) maybeUpdateTransaction(txn *roachpb.Transaction, now hlc.Timestamp) (*roachpb.Transaction, *roachpb.Error) {
	// Attempt to push the transaction which created the intent.
	b := &client.Batch{}
	b.AddRawRequest(&roachpb.PushTxnRequest{
		Span: roachpb.Span{
			Key: txn.Key,
		},
		Now:       now,
		PusheeTxn: txn.TxnMeta,
		PushType:  roachpb.PUSH_QUERY,
	})
	if err := s.db.Run(b); err != nil {
		// TODO(tschottdorf):
		// We shouldn't catch an error here (unless it's from the abort cache, in
		// which case we would not get the crucial information that we've been
		// aborted; instead we'll go around thinking we're still PENDING,
		// potentially caught in an infinite loop).  Same issue: we must not used
		// RunWithResponse on this level - we're trying to do internal kv stuff
		// through the public interface. Likely not exercised in tests, so I'd be
		// ok tackling this separately.
		//
		// Scenario:
		// - we're aborted and don't know if we have a read-write conflict
		// - the push above fails and we get a WriteIntentError
		// - we try to update our transaction (right here, and if we don't we might
		// be stuck in a race, that's why we do this - the txn proto we're using
		// might be outdated)
		// - query fails because our home range has the abort cache populated we catch
		// a TransactionAbortedError, but with a pending transaction (since we lose
		// the original txn, and you just use the txn we had...)
		//
		// so something is sketchy here, but it should all resolve nicely when we
		// don't use s.db for these internal requests any more.
		return nil, roachpb.NewError(err)
	}
	br := b.RawResponse()
	// ID can be nil if no BeginTransaction has been sent yet.
	if updatedTxn := &br.Responses[0].GetInner().(*roachpb.PushTxnResponse).PusheeTxn; updatedTxn.ID != nil {
		switch updatedTxn.Status {
		case roachpb.COMMITTED:
			return nil, roachpb.NewErrorWithTxn(roachpb.NewTransactionStatusError("already committed"), updatedTxn)
		case roachpb.ABORTED:
			return nil, roachpb.NewErrorWithTxn(roachpb.NewTransactionAbortedError(), updatedTxn)
		}
		return updatedTxn, nil
	}
	return txn, nil
}

// HandleRaftRequest dispatches a raft message to the appropriate Replica. It
// requires that s.mu is not held.
func (s *Store) HandleRaftRequest(
	ctx context.Context,
	req *RaftMessageRequest,
) (pErr *roachpb.Error) {
<<<<<<< HEAD
	s.processRaftMu.Lock()
	defer s.processRaftMu.Unlock()

	ctx = s.logContext(ctx)
=======
	ctx = s.logContext(ctx)
	s.metrics.raftRcvdMessages[req.Message.Type].Inc(1)
>>>>>>> 18cee344

	if req.Message.Type == raftpb.MsgHeartbeat {
		// TODO(bdarnell): handle coalesced heartbeats.
	}

	// Lazily create the replica.
	r, uninitRaftLocked, err := s.getOrCreateReplica(
		req.RangeID, req.ToReplica.ReplicaID, req.FromReplica)
	if err != nil {
		return roachpb.NewError(err)
	}
	defer r.raftUnlock(uninitRaftLocked)
	r.setLastReplicaDescriptors(req)

	// Check to see if a snapshot can be applied. Snapshots can always be applied
	// to initialized replicas. Note that if we add a placeholder we need to
	// already be holding Store.uninitRaftMu in order to prevent concurrent
	// raft-ready processing of uninitialized replicas.
	var addedPlaceholder bool
	var removePlaceholder bool
	if req.Message.Type == raftpb.MsgSnap && !r.IsInitialized() {
		if earlyReturn := func() bool {
			s.mu.Lock()
			defer s.mu.Unlock()
			placeholder, err := s.canApplySnapshotLocked(r.RangeID, req.Message.Snapshot)
			if err != nil {
				// If the storage cannot accept the snapshot, drop it before
				// passing it to RawNode.Step, since our error handling
				// options past that point are limited.
				// TODO(arjun): Now that we have better raft transport error
				// handling, consider if this error should be returned and
				// handled by the sending store.
				log.Info(ctx, errors.Wrapf(err, "%s: cannot apply snapshot", r))
				return true
			}

			if placeholder != nil {
				// NB: The placeholder added here is either removed below after a
				// preemptive snapshot is applied or after the next call to
				// Replica.handleRaftReady. Note that we can only get here if the
				// replica doesn't exist or is uninitialized.
				if err := s.addPlaceholderLocked(placeholder); err != nil {
					log.Fatal(ctx, errors.Wrapf(err, "%s: could not add vetted placeholder %s", s, placeholder))
				}
				addedPlaceholder = true
			}
			return false
		}(); earlyReturn {
			return nil
		}

		if addedPlaceholder {
			// If we added a placeholder remove it before we return unless some other
			// part of the code takes ownership of the removal (indicated by setting
			// removePlaceholder to false).
			removePlaceholder = true
			defer func() {
				if removePlaceholder {
					if s.removePlaceholder(req.RangeID) {
						atomic.AddInt32(&s.counts.removedPlaceholders, 1)
					}
				}
			}()
		}
	}

	if req.ToReplica.ReplicaID == 0 {
		if req.Message.Type == raftpb.MsgSnap {
			// Allow snapshots to be applied to replicas before they are
			// members of the raft group (i.e. replicas with an ID of 0). This
			// is the only operation that can be performed before it is part of
			// the raft group.

			defer func() {
				s.mu.Lock()
				defer s.mu.Unlock()

				// We need to remove the placeholder regardless of whether the snapshot
				// applied successfully or not.
				if addedPlaceholder {
					// Clear the replica placeholder; we are about to swap it with a real replica.
					if !s.removePlaceholderLocked(req.RangeID) {
						log.Fatalf(ctx, "%s: could not remove placeholder after preemptive snapshot", r)
					}
					if pErr == nil {
						atomic.AddInt32(&s.counts.filledPlaceholders, 1)
					} else {
						atomic.AddInt32(&s.counts.removedPlaceholders, 1)
					}
					removePlaceholder = false
				}

				if pErr == nil {
					// If the snapshot succeeded, process the range descriptor update.
					if err := s.processRangeDescriptorUpdateLocked(r); err != nil {
						pErr = roachpb.NewError(err)
					}
				}
			}()

			// Requiring that the Term is set in a message makes sure that we
			// get all of Raft's internal safety checks (it confuses messages
			// at term zero for internal messages). The sending side uses the
			// term from the snapshot itself, but we'll just check nonzero.
			if req.Message.Term == 0 {
				return roachpb.NewErrorf(
					"preemptive snapshot from term %d received with zero term",
					req.Message.Snapshot.Metadata.Term,
				)
			}
			// TODO(tschottdorf): A lot of locking of the individual Replica
			// going on below as well. I think that's more easily refactored
			// away; what really matters is that the Store doesn't do anything
			// else with that same Replica (or one that might conflict with us
			// while we still run). In effect, we'd want something like:
			//
			// 1. look up the snapshot's key range
			// 2. get an exclusive lock for operations on that key range from
			//    the store (or discard the snapshot)
			//    (at the time of writing, we have checked the key range in
			//    canApplySnapshotLocked above, but there are concerns about two
			//    conflicting operations passing that check simultaneously,
			//    see #7830)
			// 3. do everything below (apply the snapshot through temp Raft group)
			// 4. release the exclusive lock on the snapshot's key range
			//
			// There are two future outcomes: Either we begin receiving
			// legitimate Raft traffic for this Range (hence learning the
			// ReplicaID and becoming a real Replica), or the Replica GC queue
			// decides that the ChangeReplicas as a part of which the
			// preemptive snapshot was sent has likely failed and removes both
			// in-memory and on-disk state.
			r.mu.Lock()
			// We are paranoid about applying preemptive snapshots (which
			// were constructed via our code rather than raft) to the "real"
			// raft group. Instead, we destroy the "real" raft group if one
			// exists (this is rare in production, although it occurs in
			// tests), apply the preemptive snapshot to a temporary raft
			// group, then discard that one as well to be replaced by a real
			// raft group when we get a new replica ID.
			//
			// It might be OK instead to apply preemptive snapshots just
			// like normal ones (essentially switching between regular and
			// preemptive mode based on whether or not we have a raft group,
			// instead of based on the replica ID of the snapshot message).
			// However, this is a risk that we're not yet willing to take.
			// Additionally, without some additional plumbing work, doing so
			// would limit the effectiveness of RaftTransport.SendSync for
			// preemptive snapshots.
			r.mu.internalRaftGroup = nil
			r.mu.Unlock()

			appliedIndex, _, err := loadAppliedIndex(ctx, r.store.Engine(), r.RangeID)
			if err != nil {
				return roachpb.NewError(err)
			}
			raftGroup, err := raft.NewRawNode(
				newRaftConfig(
					raft.Storage(r),
					preemptiveSnapshotRaftGroupID,
					// We pass the "real" applied index here due to subtleties
					// arising in the case in which Raft discards the snapshot:
					// It would instruct us to apply entries, which would have
					// crashing potential for any choice of dummy value below.
					appliedIndex,
					r.store.ctx,
					&raftLogger{stringer: r},
				), nil)
			if err != nil {
				return roachpb.NewError(err)
			}
			// We have a Raft group; feed it the message.
			if err := raftGroup.Step(req.Message); err != nil {
				return roachpb.NewError(errors.Wrap(err, "unable to process preemptive snapshot"))
			}
			// In the normal case, the group should ask us to apply a snapshot.
			// If it doesn't, our snapshot was probably stale.
			var ready raft.Ready
			if raftGroup.HasReady() {
				ready = raftGroup.Ready()
			}
			if raft.IsEmptySnap(ready.Snapshot) {
				// Raft discarded the snapshot, indicating that our local
				// state is already ahead of what the snapshot provides.
				return nil
			}

			// Apply the snapshot, as Raft told us to.
			if err := r.applySnapshot(ctx, ready.Snapshot, ready.HardState); err != nil {
				return roachpb.NewError(err)
			}

			// NB: See the defer at the start of this block for the removal of the
			// placeholder and processing of the range descriptor update.
			return nil

			// At this point, the Replica has data but no ReplicaID. We hope
			// that it turns into a "real" Replica by means of receiving Raft
			// messages addressed to it with a ReplicaID, but if that doesn't
			// happen, at some point the Replica GC queue will have to grab it.
		}
		// We disallow non-snapshot messages to replica ID 0. Note that
		// getOrCreateReplica disallows moving the replica ID backward, so the only
		// way we can get here is if the replica did not previously exist.
		if log.V(1) {
			log.Infof(ctx, "refusing incoming Raft message %s for range %d from %+v to %+v",
				req.Message.Type, req.RangeID, req.FromReplica, req.ToReplica)
		}
		return roachpb.NewErrorf("cannot recreate replica that is not a member of its range (StoreID %s not found in range %d)",
			r.store.StoreID(), req.RangeID)
	}

	if err := r.withRaftGroup(func(raftGroup *raft.RawNode) error {
		return raftGroup.Step(req.Message)
	}); err != nil {
		return roachpb.NewError(err)
	}

	s.enqueueRaftUpdateCheck(req.RangeID)
	// If a placeholder was added it is now owned by the replica and will be
	// removed after the next call to Replica.handleRaftReady().
	removePlaceholder = false
	return nil
}

// HandleRaftResponse handles response messages from the raft transport. It
// requires that s.mu is not held.
func (s *Store) HandleRaftResponse(ctx context.Context, resp *RaftMessageResponse) {
	ctx = s.logContext(ctx)
	switch val := resp.Union.GetValue().(type) {
	case *roachpb.Error:
		switch val.GetDetail().(type) {
		case *roachpb.ReplicaTooOldError:
			s.mu.Lock()
			rep, ok := s.mu.replicas[resp.RangeID]
			s.mu.Unlock()
			if ok {
				if added, err := s.replicaGCQueue.Add(rep, replicaGCPriorityRemoved); err != nil {
					log.Errorf(ctx, "%s: unable to add replica %d to GC queue: %s", rep, resp.ToReplica, err)
				} else if added {
					log.Infof(ctx, "%s: replica %s too old, added to replica GC queue", rep, resp.ToReplica)
				}
			}

		default:
			log.Warningf(ctx, "got error from range %d, replica %s: %s",
				resp.RangeID, resp.FromReplica, val)
		}

	default:
		log.Infof(ctx, "got unknown raft response type %T from replica %s: %s", val, resp.FromReplica, val)
	}
}

// enqueueRaftUpdateCheck asynchronously registers the given range ID to be
// checked for raft updates when the processRaft goroutine is idle.
func (s *Store) enqueueRaftUpdateCheck(rangeID roachpb.RangeID) {
	s.pendingRaftGroups.Lock()
	s.pendingRaftGroups.value[rangeID] = struct{}{}
	s.pendingRaftGroups.Unlock()
	select {
	case s.wakeRaftLoop <- struct{}{}:
	default:
	}
}

// processRaft processes write commands that have been committed
// by the raft consensus algorithm, dispatching them to the
// appropriate range. This method starts a goroutine to process Raft
// commands indefinitely or until the stopper signals.
func (s *Store) processRaft() {
	if s.ctx.TestingKnobs.DisableProcessRaft {
		return
	}

	s.stopper.RunWorker(func() {
		// Start a pool of worker goroutines. These worker goroutines need to
		// continue processing even when the stopper has been stopped in order to
		// finish any queued work. We are using a pool instead of creating a new
		// goroutine for each operation because Replica.handleRaftReady currently
		// grows the goroutine stack from the default of 2K up to 8K, 16K or
		// 32K. It's cheaper to reuse a goroutine with a large stack than to start
		// a new goroutine from scratch.
		workQueue := make(chan func(), storeReplicaRaftReadyConcurrency)
		for i := 0; i < cap(workQueue); i++ {
			go func() {
				for w := range workQueue {
					w()
				}
			}()
		}

		ticker := time.NewTicker(s.ctx.RaftTickInterval)
		defer func() {
			ticker.Stop()
			s.ctx.Transport.Stop(s.StoreID())
			close(workQueue)
		}()

		var replicas []*Replica
		var pendingReplicas []roachpb.RangeID
		var warnDuration = 10 * s.ctx.RaftTickInterval
		maybeWarnDuration := func(start time.Time, prefix fmt.Stringer, msg string) {
			// If Raft processing took longer than a second something bad is going
			// on. Such long processing time means we'll have starved local replicas
			// of ticks and remote replicas will likely start campaigning.
			if elapsed := timeutil.Since(start); elapsed >= warnDuration {
				log.Warningf(s.Ctx(), "%s: %s: %.1fs", prefix, msg, elapsed.Seconds())
			}
		}

		for {
			workingStart := timeutil.Now()

			// Copy the replicas tracked in pendingRaftGroups into local
			// variables that we can use without the lock.
			replicas = replicas[:0]
			s.mu.Lock()
			s.pendingRaftGroups.Lock()
			if len(s.pendingRaftGroups.value) > 0 {
				for rangeID := range s.pendingRaftGroups.value {
					if r, ok := s.mu.replicas[rangeID]; ok {
						replicas = append(replicas, r)
					}
				}
				s.pendingRaftGroups.value = map[roachpb.RangeID]struct{}{}
			}
			s.pendingRaftGroups.Unlock()
			s.mu.Unlock()

			// Note that between unlocking Store.mu and locking Replica.raftMu a
			// replica may have been removed. This results in Replica.mu.destroyed
			// being set which in turn causes Replica.handleRaftReady() to return
			// immediately.

			// Handle raft updates for all replicas.
			var wg sync.WaitGroup
			wg.Add(len(replicas))
			for _, r := range replicas {
				r := r // per-iteration copy
				workQueue <- func() {
					defer wg.Done()
					start := timeutil.Now()
					if err := r.handleRaftReady(); err != nil {
						panic(err) // TODO(bdarnell)
					}
					maybeWarnDuration(start, r, "handle raft ready")
					if !r.IsInitialized() {
						// Only an uninitialized replica can have a placeholder since, by
						// definition, an initialized replica will be present in the
						// replicasByKey map. While the replica will usually consume the
						// placeholder itself, that isn't guaranteed and so this invocation
						// here is crucial (i.e. don't remove it).
						if s.removePlaceholder(r.RangeID) {
							atomic.AddInt32(&s.counts.droppedPlaceholders, 1)
						}
					}
				}
			}
			wg.Wait()

			s.metrics.RaftWorkingDurationNanos.Inc(timeutil.Since(workingStart).Nanoseconds())

			maybeWarnDuration(workingStart, s, "raft ready processing")

			selectStart := timeutil.Now()

			select {
			case <-s.wakeRaftLoop:
				s.metrics.RaftSelectDurationNanos.Inc(timeutil.Since(selectStart).Nanoseconds())

			case st := <-s.ctx.Transport.SnapshotStatusChan:
				s.metrics.RaftSelectDurationNanos.Inc(timeutil.Since(selectStart).Nanoseconds())
				s.mu.Lock()
				r, ok := s.mu.replicas[st.Req.RangeID]
				s.mu.Unlock()

				if ok {
					// Similar to the locking for Replica.handleRaftReady(), if the
					// replica has been removed, Replica.mu.destroyed will be non-nil
					// causing Replica.reportSnapshotStatus() to be a no-op.
					r.reportSnapshotStatus(st.Req.Message.To, st.Err)
				}

			case <-ticker.C:
				// TODO(bdarnell): rework raft ticker.
				s.metrics.RaftSelectDurationNanos.Inc(timeutil.Since(selectStart).Nanoseconds())
				tickerStart := timeutil.Now()

				replicas = replicas[:0]
				pendingReplicas = pendingReplicas[:0]

				s.mu.Lock()
				for _, r := range s.mu.replicas {
					replicas = append(replicas, r)
				}
				s.mu.Unlock()

				// Similar to the locking for Replica.handleRaftReady(), if a replica
				// has been removed, Replica.mu.destroyed will be non-nil causing
				// Replica.tick() to be a no-op.
				for _, r := range replicas {
					if exists, err := r.tick(); err != nil {
						log.Error(s.Ctx(), err)
					} else if exists {
						pendingReplicas = append(pendingReplicas, r.RangeID)
					}
				}

				s.metrics.RaftTicks.Inc(1)

				// Enqueue all pending ranges for readiness checks. Note that we could
				// not hold the pendingRaftGroups lock during the previous loop because
				// of lock ordering constraints with r.tick().
				s.pendingRaftGroups.Lock()
				for _, rangeID := range pendingReplicas {
					s.pendingRaftGroups.value[rangeID] = struct{}{}
				}
				s.pendingRaftGroups.Unlock()
				s.metrics.RaftTickingDurationNanos.Inc(timeutil.Since(tickerStart).Nanoseconds())

				maybeWarnDuration(tickerStart, s, "raft ticking")

			case <-s.stopper.ShouldStop():
				s.metrics.RaftSelectDurationNanos.Inc(timeutil.Since(selectStart).Nanoseconds())
				return
			}
		}
	})
}

var errRetry = errors.New("retry: orphaned replica")

// getOrCreateReplica returns a replica for the given RangeID, creating an
// uninitialized replica if necessary. The caller must not hold the store's
// lock. The returned replica has Replica.raftMu locked and it is the caller's
// responsibility to unlock it.
func (s *Store) getOrCreateReplica(
	rangeID roachpb.RangeID,
	replicaID roachpb.ReplicaID,
	creatingReplica roachpb.ReplicaDescriptor,
) (_ *Replica, uninitRaftLocked bool, _ error) {
	for {
		r, uninitRaftLocked, err := s.tryGetOrCreateReplica(
			rangeID, replicaID, creatingReplica)
		if err == errRetry {
			continue
		}
		if err != nil {
			return nil, false, err
		}
		return r, uninitRaftLocked, err
	}
}

// tryGetOrCreateReplica performs a single attempt at trying to lookup or
// create a replica. It will fail with errRetry if it finds a Replica that has
// been destroyed (and is no longer in Store.mu.replicas) or if during creation
// another goroutine gets there first. In either case, a subsequent call to
// tryGetOrCreateReplica will likely succeed, hence the loop in
// getOrCreateReplica.
func (s *Store) tryGetOrCreateReplica(
	rangeID roachpb.RangeID,
	replicaID roachpb.ReplicaID,
	creatingReplica roachpb.ReplicaDescriptor,
) (_ *Replica, uninitRaftLocked bool, _ error) {
	// The common case: look up an existing (initialized) replica.
	s.mu.Lock()
	r, ok := s.mu.replicas[rangeID]
	s.mu.Unlock()
	if ok {
		// Drop messages that come from a node that we believe was once a member of
		// the group but has been removed.
		desc := r.Desc()
		_, found := desc.GetReplicaDescriptorByID(creatingReplica.ReplicaID)
		// It's not a current member of the group. Is it from the past?
		if !found && creatingReplica.ReplicaID < desc.NextReplicaID {
			return nil, false, &roachpb.ReplicaTooOldError{}
		}

		uninitRaftUnlocked := r.raftLock()
		r.mu.Lock()
		destroyed, corrupted := r.mu.destroyed, r.mu.corrupted
		r.mu.Unlock()
		if destroyed != nil {
			r.raftUnlock(uninitRaftLocked)
			if corrupted {
				return nil, false, destroyed
			}
			return nil, false, errRetry
		}
		if err := r.setReplicaID(replicaID); err != nil {
			r.raftUnlock(uninitRaftLocked)
			return nil, false, err
		}
		return r, uninitRaftUnlocked, nil
	}

	// No replica currently exists, so we'll try to create one. Before creating
	// the replica, see if there is a tombstone which would indicate that this is
	// a stale message.
	tombstoneKey := keys.RaftTombstoneKey(rangeID)
	var tombstone roachpb.RaftTombstone
	if ok, err := engine.MVCCGetProto(context.Background(), s.Engine(), tombstoneKey, hlc.ZeroTimestamp, true, nil, &tombstone); err != nil {
		return nil, false, err
	} else if ok {
		if replicaID != 0 && replicaID < tombstone.NextReplicaID {
			return nil, false, &roachpb.RaftGroupDeletedError{}
		}
	}

	// Create a new replica and lock it for raft processing. This will lock
	// Replica.raftMu and Store.uninitRaftMu because the newly created replica is
	// uninitialized.
	r = newReplica(rangeID, s)
	r.creatingReplica = &creatingReplica
	if !r.raftLock() {
		log.Fatalf(s.Ctx(), "uninitRaftLocked must be true")
	}

	// Install the replica in the store's replica map. The replica is in an
	// inconsistent state, but nobody will be accessing it while we hold its
	// locks.
	s.mu.Lock()
	// Grab the internal Replica state lock to ensure nobody mucks with our
	// replica even outside of raft processing. Have to do this after grabbing
	// Store.mu to maintain lock ordering invariant.
	r.mu.Lock()
	// Add the range to range map, but not replicasByKey since the range's start
	// key is unknown. The range will be added to replicasByKey later when a
	// snapshot is applied. After unlocking Store.mu above, another goroutine
	// might have snuck in and created the replica, so we retry on error.
	if s.addReplicaToRangeMapLocked(r) != nil {
		r.mu.Unlock()
		s.mu.Unlock()
		r.raftUnlock(true)
		return nil, false, errRetry
	}
	s.mu.uninitReplicas[r.RangeID] = r
	s.mu.Unlock()

	desc := &roachpb.RangeDescriptor{
		RangeID: rangeID,
		// TODO(bdarnell): other fields are unknown; need to populate them from
		// snapshot.
	}
	if err := r.initLocked(desc, s.Clock(), replicaID); err != nil {
		// Mark the replica as destroyed and remove it from the replicas maps to
		// ensure nobody tries to use it
		r.mu.destroyed = errors.Wrapf(err, "%s: failed to initialize", r)
		r.mu.Unlock()
		s.mu.Lock()
		delete(s.mu.replicas, rangeID)
		delete(s.mu.uninitReplicas, rangeID)
		s.mu.Unlock()
		r.raftUnlock(true)
		return nil, false, err
	}
	r.mu.Unlock()
	return r, true, nil
}

// canApplySnapshotLocked returns (_, nil) if the snapshot can be applied to
// this store's replica (i.e. the snapshot is not from an older incarnation of
// the replica) and a placeholder can be added to the replicasByKey map (if
// necessary). If a placeholder is required, it is returned as the first value.
func (s *Store) canApplySnapshotLocked(rangeID roachpb.RangeID, snap raftpb.Snapshot) (*ReplicaPlaceholder, error) {
	// We don't have the range (or we have an uninitialized
	// placeholder). Will we be able to create/initialize it?
	var parsedSnap roachpb.PartialRaftSnapshotData
	if err := parsedSnap.Unmarshal(snap.Data); err != nil {
		return nil, errors.Wrapf(err, "%s: failed to unmarshal snapshot", s)
	}

	if exRng, ok := s.mu.replicaPlaceholders[rangeID]; ok {
		return nil, errors.Errorf("%s: cannot add placeholder, have an existing placeholder %s", s, exRng)
	}

	if exRange := s.getOverlappingKeyRangeLocked(&parsedSnap.RangeDescriptor); exRange != nil {
		// We have a conflicting range, so we must block the snapshot.
		// When such a conflict exists, it will be resolved by one range
		// either being split or garbage collected.
		exReplica, err := s.getReplicaLocked(exRange.Desc().RangeID)
		if err != nil {
			log.Warning(s.Ctx(), errors.Wrapf(
				err, "unable to look up overlapping replica on %s", exReplica))
		}
		return nil, errors.Errorf("snapshot intersects existing range %s", exReplica)
	}

	placeholder := &ReplicaPlaceholder{
		rangeDesc: parsedSnap.RangeDescriptor,
	}
	return placeholder, nil
}

func (s *Store) updateCapacityGauges() error {
	desc, err := s.Descriptor()
	if err != nil {
		return err
	}
	s.metrics.Capacity.Update(desc.Capacity.Capacity)
	s.metrics.Available.Update(desc.Capacity.Available)

	return nil
}

// updateReplicationGauges counts a number of simple replication statistics for
// the ranges in this store.
// TODO(bram): #4564 It may be appropriate to compute these statistics while
// scanning ranges. An ideal solution would be to create incremental events
// whenever availability changes.
func (s *Store) updateReplicationGauges() error {
	// Load the system config.
	cfg, ok := s.Gossip().GetSystemConfig()
	if !ok {
		return errors.Errorf("%s: system config not yet available", s)
	}

	var raftLeaderCount, leaseHolderCount, raftLeaderNotLeaseHolderCount, availableRangeCount,
		replicaAllocatorNoopCount,
		replicaAllocatorAddCount,
		replicaAllocatorRemoveCount,
		replicaAllocatorRemoveDeadCount int64

	timestamp := s.ctx.Clock.Now()

	s.mu.Lock()
	for _, rng := range s.mu.replicas {
		desc := rng.Desc()
		zoneConfig, err := cfg.GetZoneConfigForKey(desc.StartKey)
		if err != nil {
			log.Error(s.Ctx(), err)
			continue
		}

		rng.mu.Lock()
		raftStatus := rng.raftStatusLocked()
		lease := rng.mu.state.Lease
		rng.mu.Unlock()

		leaseCovers := lease.Covers(timestamp)
		leaseOwned := lease.OwnedBy(s.Ident.StoreID)

		// To avoid double counting, most stats are only counted on the raft
		// leader. The lease holder count is the exception, which is counted by
		// all replicas.
		if raftStatus != nil && raftStatus.SoftState.RaftState == raft.StateLeader {
			raftLeaderCount++

			if leaseCovers {
				// If any replica holds the range lease, the range is available.
				availableRangeCount++

				if leaseOwned {
					leaseHolderCount++
				} else {
					raftLeaderNotLeaseHolderCount++
				}
			} else {
				// If there is no range lease, then as long as a majority of
				// the replicas are current then it is available.
				current := 0
				for _, progress := range raftStatus.Progress {
					if progress.Match == raftStatus.Applied {
						current++
					} else {
						current--
					}
				}
				if current > 0 {
					availableRangeCount++
				}
			}

			switch action, _ := s.allocator.ComputeAction(zoneConfig, desc); action {
			case AllocatorNoop:
				replicaAllocatorNoopCount++
			case AllocatorAdd:
				replicaAllocatorAddCount++
			case AllocatorRemove:
				replicaAllocatorRemoveCount++
			case AllocatorRemoveDead:
				replicaAllocatorRemoveDeadCount++
			}
		} else if leaseCovers && leaseOwned {
			leaseHolderCount++
		}
	}
	s.mu.Unlock()

	s.metrics.RaftLeaderCount.Update(raftLeaderCount)
	s.metrics.RaftLeaderNotLeaseHolderCount.Update(raftLeaderNotLeaseHolderCount)
	s.metrics.LeaseHolderCount.Update(leaseHolderCount)

	s.metrics.AvailableRangeCount.Update(availableRangeCount)

	s.metrics.ReplicaAllocatorNoopCount.Update(replicaAllocatorNoopCount)
	s.metrics.ReplicaAllocatorRemoveCount.Update(replicaAllocatorRemoveCount)
	s.metrics.ReplicaAllocatorAddCount.Update(replicaAllocatorAddCount)
	s.metrics.ReplicaAllocatorRemoveDeadCount.Update(replicaAllocatorRemoveDeadCount)

	return nil
}

// ComputeMetrics immediately computes the current value of store metrics which
// cannot be computed incrementally. This method should be invoked periodically
// by a higher-level system which records store metrics.
func (s *Store) ComputeMetrics(tick int) error {
	if err := s.updateCapacityGauges(); err != nil {
		return err
	}

	if err := s.updateReplicationGauges(); err != nil {
		return err
	}

	// Get the latest RocksDB stats.
	stats, err := s.engine.GetStats()
	if err != nil {
		return err
	}
	s.metrics.updateRocksDBStats(*stats)

	// If we're using RocksDB, log the sstable overview.
	if rocksdb, ok := s.engine.(*engine.RocksDB); ok {
		sstables := rocksdb.GetSSTables()
		readAmp := sstables.ReadAmplification()
		s.metrics.RdbReadAmplification.Update(int64(readAmp))
		// Log this metric infrequently.
		if tick%100 == 0 {
			log.Infof(s.Ctx(), "sstables (read amplification = %d):\n%s", readAmp, sstables)
		}
	}
	return nil
}

// ComputeStatsForKeySpan computes the aggregated MVCCStats for all replicas on
// this store which contain any keys in the supplied range.
func (s *Store) ComputeStatsForKeySpan(startKey, endKey roachpb.RKey) (enginepb.MVCCStats, int) {
	var output enginepb.MVCCStats
	var count int

	s.mu.Lock()
	defer s.mu.Unlock()
	s.visitReplicasLocked(startKey, endKey, func(repl *Replica) bool {
		repl.mu.Lock()
		output.Add(repl.mu.state.Stats)
		repl.mu.Unlock()
		count++
		return true
	})

	return output, count
}

// FrozenStatus returns all of the Store's Replicas which are frozen (if the
// parameter is true) or unfrozen (otherwise). It makes no attempt to prevent
// new data being rebalanced to the Store, and thus does not guarantee that the
// Store remains in the reported state.
func (s *Store) FrozenStatus(collectFrozen bool) (repDescs []roachpb.ReplicaDescriptor) {
	newStoreRangeSet(s).Visit(func(r *Replica) bool {
		if !r.IsInitialized() {
			return true
		}
		repDesc, err := r.GetReplicaDescriptor()
		if err != nil {
			if _, ok := err.(*roachpb.RangeNotFoundError); ok {
				return true
			}
			log.Fatalf(s.Ctx(), "unexpected error: %s", err)
		}
		r.mu.Lock()
		if r.mu.state.Frozen == collectFrozen {
			repDescs = append(repDescs, repDesc)
		}
		r.mu.Unlock()
		return true // want more
	})
	return
}

// Reserve requests a reservation from the store's bookie.
func (s *Store) Reserve(ctx context.Context, req ReservationRequest) ReservationResponse {
	return s.bookie.Reserve(ctx, req, s.deadReplicas().Replicas)
}

// The methods below can be used to control a store's queues. Stopping a queue
// is only meant to happen in tests.

func (s *Store) setRaftLogQueueActive(active bool) {
	s.raftLogQueue.SetDisabled(!active)
}
func (s *Store) setReplicaGCQueueActive(active bool) {
	s.replicaGCQueue.SetDisabled(!active)
}
func (s *Store) setReplicateQueueActive(active bool) {
	s.replicateQueue.SetDisabled(!active)
}
func (s *Store) setSplitQueueActive(active bool) {
	s.splitQueue.SetDisabled(!active)
}
func (s *Store) setScannerActive(active bool) {
	s.scanner.SetDisabled(!active)
}<|MERGE_RESOLUTION|>--- conflicted
+++ resolved
@@ -386,20 +386,6 @@
 	// initialized replicas which can run in parallel.
 	//
 	// Note that because we acquire and release Store.mu and Replica.mu
-<<<<<<< HEAD
-	// repeatedly rather than holding a lock for an entire request, we
-	// are actually relying on higher-level locks to ensure that things
-	// don't change out from under us. In particular, handleRaftReady
-	// accesses the replicaID more than once, and we rely on
-	// processRaftMu to ensure that this is not modified by a concurrent
-	// HandleRaftRequest. (#4476)
-
-	processRaftMu syncutil.Mutex
-	mu            struct {
-		syncutil.Mutex // Protects all variables in the mu struct.
-		// Map of replicas by Range ID. This includes `uninitReplicas`.
-		replicas       map[roachpb.RangeID]*Replica
-=======
 	// repeatedly rather than holding a lock for an entire request, we are
 	// actually relying on higher-level locks to ensure that things don't change
 	// out from under us. In particular, handleRaftReady accesses the replicaID
@@ -416,9 +402,9 @@
 	uninitRaftMu syncutil.Mutex
 
 	mu struct {
-		syncutil.Mutex                              // Protects all variables in the mu struct.
-		replicas       map[roachpb.RangeID]*Replica // Map of replicas by Range ID
->>>>>>> 18cee344
+		syncutil.Mutex // Protects all variables in the mu struct.
+		// Map of replicas by Range ID. This includes `uninitReplicas`.
+		replicas       map[roachpb.RangeID]*Replica
 		replicasByKey  *btree.BTree                 // btree keyed by ranges end keys.
 		uninitReplicas map[roachpb.RangeID]*Replica // Map of uninitialized replicas by Range ID
 		// replicaPlaceholders is a map to access all placeholders, so they can
@@ -1035,10 +1021,6 @@
 	// of their first iteration.
 	s.initComplete.Add(2)
 	s.stopper.RunWorker(func() {
-<<<<<<< HEAD
-		ctx := s.Ctx()
-=======
->>>>>>> 18cee344
 		// Run the first time without waiting for the Ticker and signal the WaitGroup.
 		if err := s.maybeGossipFirstRange(); err != nil {
 			log.Warningf(s.Ctx(), "error gossiping first range data: %s", err)
@@ -1059,10 +1041,6 @@
 	})
 
 	s.stopper.RunWorker(func() {
-<<<<<<< HEAD
-		ctx := s.Ctx()
-=======
->>>>>>> 18cee344
 		if err := s.maybeGossipSystemConfig(); err != nil {
 			log.Warningf(s.Ctx(), "error gossiping system config: %s", err)
 		}
@@ -2263,15 +2241,8 @@
 	ctx context.Context,
 	req *RaftMessageRequest,
 ) (pErr *roachpb.Error) {
-<<<<<<< HEAD
-	s.processRaftMu.Lock()
-	defer s.processRaftMu.Unlock()
-
-	ctx = s.logContext(ctx)
-=======
 	ctx = s.logContext(ctx)
 	s.metrics.raftRcvdMessages[req.Message.Type].Inc(1)
->>>>>>> 18cee344
 
 	if req.Message.Type == raftpb.MsgHeartbeat {
 		// TODO(bdarnell): handle coalesced heartbeats.
